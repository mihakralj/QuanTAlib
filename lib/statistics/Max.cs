--- conflicted
+++ resolved
@@ -4,13 +4,8 @@
 {
     public class Max : AbstractBase
     {
-<<<<<<< HEAD
-        public readonly int Period;
-        private CircularBuffer _buffer;
-=======
         private readonly int Period;
         private readonly CircularBuffer _buffer;
->>>>>>> 11100b06
         private readonly double _halfLife;
         private double _currentMax, _p_currentMax;
         private int _timeSinceNewMax, _p_timeSinceNewMax;
