using System;
using System.Linq;

namespace QuanTAlib
{
    public class Median : AbstractBase
    {
<<<<<<< HEAD
        public readonly int Period;
        private CircularBuffer _buffer;
=======
        private readonly int Period;
        private readonly CircularBuffer _buffer;
>>>>>>> 11100b06

        public Median(int period) : base()
        {
            if (period < 1)
            {
                throw new ArgumentOutOfRangeException(nameof(period), "Period must be greater than or equal to 1.");
            }
            Period = period;
            WarmupPeriod = period;
            _buffer = new CircularBuffer(period);
            Name = $"Median(period={period})";
            Init();
        }

        public Median(object source, int period) : this(period)
        {
            var pubEvent = source.GetType().GetEvent("Pub");
            pubEvent?.AddEventHandler(source, new ValueSignal(Sub));
        }

        protected override void ManageState(bool isNew)
        {
            if (isNew)
            {
                _lastValidValue = Input.Value;
                _index++;
            }
        }

        protected override double Calculation()
        {
            ManageState(Input.IsNew);
            _buffer.Add(Input.Value, Input.IsNew);

            double median;
            if (_index >= Period)
            {
                var sortedValues = _buffer.GetSpan().ToArray();
                Array.Sort(sortedValues);
                int middleIndex = sortedValues.Length / 2;

                if (sortedValues.Length % 2 == 0)
                {
                    median = (sortedValues[middleIndex - 1] + sortedValues[middleIndex]) / 2.0;
                }
                else
                {
                    median = sortedValues[middleIndex];
                }
            }
            else
            {
                median = _buffer.Average(); // Use average until we have enough data points
            }

            IsHot = _index >= WarmupPeriod;
            return median;
        }
    }
}<|MERGE_RESOLUTION|>--- conflicted
+++ resolved
@@ -5,13 +5,8 @@
 {
     public class Median : AbstractBase
     {
-<<<<<<< HEAD
-        public readonly int Period;
-        private CircularBuffer _buffer;
-=======
         private readonly int Period;
         private readonly CircularBuffer _buffer;
->>>>>>> 11100b06
 
         public Median(int period) : base()
         {
