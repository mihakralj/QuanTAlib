--- conflicted
+++ resolved
@@ -6,13 +6,8 @@
 // Shannon's Entropy calculation
 public class Entropy : AbstractBase
 {
-<<<<<<< HEAD
-    public readonly int Period;
-    private CircularBuffer _buffer;
-=======
     private readonly int Period;
     private readonly CircularBuffer _buffer;
->>>>>>> 11100b06
 
     public Entropy(int period) : base()
     {
