namespace QuanTAlib;

public class T3 : AbstractBase {
    private readonly int _period;
    private readonly double _vfactor;
    private readonly bool _useSma;
    private readonly double _k, _k1m, _c1, _c2, _c3, _c4;
    private readonly CircularBuffer _buffer1, _buffer2, _buffer3, _buffer4, _buffer5, _buffer6;
    private double _lastEma1, _lastEma2, _lastEma3, _lastEma4, _lastEma5, _lastEma6;
    private double _p_lastEma1, _p_lastEma2, _p_lastEma3, _p_lastEma4, _p_lastEma5, _p_lastEma6;

<<<<<<< HEAD
    public T3(int period, double vfactor = 0.7, bool useSma = true) : base()
    {
        if (period < 1)
        {
=======
    public T3(int period, double vfactor = 0.7, bool useSma = true) {
        if (period < 1) {
>>>>>>> 93085d24
            throw new ArgumentException("Period must be greater than or equal to 1.", nameof(period));
        }
        _period = period;
        _vfactor = vfactor;
        _useSma = useSma;
        WarmupPeriod = period;

        _k = 2.0 / (_period + 1);
        _k1m = 1.0 - _k;
        _c1 = -_vfactor * _vfactor * _vfactor;
        _c2 = 3 * _vfactor * _vfactor + 3 * _vfactor * _vfactor * _vfactor;
        _c3 = -6 * _vfactor * _vfactor - 3 * _vfactor - 3 * _vfactor * _vfactor * _vfactor;
        _c4 = 1 + 3 * _vfactor + _vfactor * _vfactor * _vfactor + 3 * _vfactor * _vfactor;

        _buffer1 = new(period);
        _buffer2 = new(period);
        _buffer3 = new(period);
        _buffer4 = new(period);
        _buffer5 = new(period);
        _buffer6 = new(period);


        Name = $"T3({_period}, {_vfactor})";
        Init();
    }

    public T3(object source, int period, double vfactor = 0.7, bool useSma = true) : this(period, vfactor, useSma) {
        var pubEvent = source.GetType().GetEvent("Pub");
        pubEvent?.AddEventHandler(source, new ValueSignal(Sub));
    }

    public override void Init() {
        _lastEma1 = _lastEma2 = _lastEma3 = _lastEma4 = _lastEma5 = _lastEma6 = 0;
        _buffer1.Clear();
        _buffer2.Clear();
        _buffer3.Clear();
        _buffer4.Clear();
        _buffer5.Clear();
        _buffer6.Clear();
    }

    protected override void ManageState(bool isNew) {
        if (isNew) {
            _lastValidValue = Input.Value;
            _index++;
            _p_lastEma1 = _lastEma1;
            _p_lastEma2 = _lastEma2;
            _p_lastEma3 = _lastEma3;
            _p_lastEma4 = _lastEma4;
            _p_lastEma5 = _lastEma5;
            _p_lastEma6 = _lastEma6;
        } else {
            _lastEma1 = _p_lastEma1;
            _lastEma2 = _p_lastEma2;
            _lastEma3 = _p_lastEma3;
            _lastEma4 = _p_lastEma4;
            _lastEma5 = _p_lastEma5;
            _lastEma6 = _p_lastEma6;
        }
    }


    protected override double Calculation() {
        ManageState(Input.IsNew);

        double ema1, ema2, ema3, ema4, ema5, ema6;

        if (_index == 1) {
            ema1 = ema2 = ema3 = ema4 = ema5 = ema6 = Input.Value;
        } else if (_index <= _period && _useSma) {
            _buffer1.Add(Input.Value, Input.IsNew);
            ema1 = _buffer1.Average();
            _buffer2.Add(ema1, Input.IsNew);
            ema2 = _buffer2.Average();
            _buffer3.Add(ema2, Input.IsNew);
            ema3 = _buffer3.Average();
            _buffer4.Add(ema3, Input.IsNew);
            ema4 = _buffer4.Average();
            _buffer5.Add(ema4, Input.IsNew);
            ema5 = _buffer5.Average();
            _buffer6.Add(ema5, Input.IsNew);
            ema6 = _buffer6.Average();
        } else {
            ema1 = _k * (Input.Value - _lastEma1) + _lastEma1;
            ema2 = _k * (ema1 - _lastEma2) + _lastEma2;
            ema3 = _k * (ema2 - _lastEma3) + _lastEma3;
            ema4 = _k * (ema3 - _lastEma4) + _lastEma4;
            ema5 = _k * (ema4 - _lastEma5) + _lastEma5;
            ema6 = _k * (ema5 - _lastEma6) + _lastEma6;
        }

        _lastEma1 = ema1;
        _lastEma2 = ema2;
        _lastEma3 = ema3;
        _lastEma4 = ema4;
        _lastEma5 = ema5;
        _lastEma6 = ema6;

        double t3 = _c1 * ema6 + _c2 * ema5 + _c3 * ema4 + _c4 * ema3;

        IsHot = _index >= WarmupPeriod;
        return t3;
    }
}<|MERGE_RESOLUTION|>--- conflicted
+++ resolved
@@ -9,15 +9,8 @@
     private double _lastEma1, _lastEma2, _lastEma3, _lastEma4, _lastEma5, _lastEma6;
     private double _p_lastEma1, _p_lastEma2, _p_lastEma3, _p_lastEma4, _p_lastEma5, _p_lastEma6;
 
-<<<<<<< HEAD
-    public T3(int period, double vfactor = 0.7, bool useSma = true) : base()
-    {
-        if (period < 1)
-        {
-=======
     public T3(int period, double vfactor = 0.7, bool useSma = true) {
         if (period < 1) {
->>>>>>> 93085d24
             throw new ArgumentException("Period must be greater than or equal to 1.", nameof(period));
         }
         _period = period;
