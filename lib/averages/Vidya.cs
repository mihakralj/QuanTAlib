using System;
using System.Linq;
using System.Runtime.CompilerServices;

namespace QuanTAlib;

public class Vidya : AbstractBase
{
    private readonly int _longPeriod;
    private readonly double _alpha;
    private double _lastVIDYA, _p_lastVIDYA;
    private CircularBuffer? _shortBuffer;
    private CircularBuffer? _longBuffer;

    public Vidya(int shortPeriod, int longPeriod = 0, double alpha = 0.2) : base()
    {
        if (shortPeriod < 1)
        {
            throw new ArgumentException("Short period must be greater than or equal to 1.", nameof(shortPeriod));
        }
        _longPeriod = (longPeriod == 0) ? shortPeriod * 4 : longPeriod;
        _alpha = alpha;
        WarmupPeriod = _longPeriod;
<<<<<<< HEAD
        Name = $"Vidya({_shortPeriod},{_longPeriod})";
=======
        Name = $"Vidya({shortPeriod},{_longPeriod})";
        _shortBuffer = new CircularBuffer(shortPeriod);
        _longBuffer = new CircularBuffer(_longPeriod);
>>>>>>> 93085d24
        Init();
    }

    public Vidya(object source, int shortPeriod, int longPeriod = 0, double alpha = 0.2)
        : this(shortPeriod, longPeriod, alpha)
    {
        var pubEvent = source.GetType().GetEvent("Pub");
        pubEvent?.AddEventHandler(source, new ValueSignal(Sub));
    }

    public override void Init()
    {
        base.Init();
        _lastVIDYA = 0;
        _shortBuffer = new CircularBuffer(_shortPeriod);
        _longBuffer = new CircularBuffer(_longPeriod);
    }

    protected override void ManageState(bool isNew)
    {
        if (isNew)
        {
            _lastValidValue = Input.Value;
            _index++;
            _p_lastVIDYA = _lastVIDYA;
        }
        else
        {
            _lastVIDYA = _p_lastVIDYA;
        }
    }

    protected override double Calculation()
    {
        ManageState(Input.IsNew);
        
        _shortBuffer!.Add(Input.Value, Input.IsNew);
        _longBuffer!.Add(Input.Value, Input.IsNew);

        double vidya;
        if (_index <= _longPeriod)
        {
            vidya = _shortBuffer.Average();
        }
        else
        {
            double shortStdDev = CalculateStdDev(_shortBuffer);
            double longStdDev = CalculateStdDev(_longBuffer);
            double s = _alpha * (shortStdDev / longStdDev);
            vidya = (s * Input.Value) + ((1 - s) * _lastVIDYA);
        }

        _lastVIDYA = vidya;
        IsHot = _index >= WarmupPeriod;

        return vidya;
    }

    [MethodImpl(MethodImplOptions.AggressiveInlining)]
    private double CalculateStdDev(CircularBuffer buffer)
    {
        double mean = buffer.Average();
        double sumSquaredDiff = buffer.Sum(x => Math.Pow(x - mean, 2));
        return Math.Sqrt(sumSquaredDiff / buffer.Count);
    }
}<|MERGE_RESOLUTION|>--- conflicted
+++ resolved
@@ -21,13 +21,9 @@
         _longPeriod = (longPeriod == 0) ? shortPeriod * 4 : longPeriod;
         _alpha = alpha;
         WarmupPeriod = _longPeriod;
-<<<<<<< HEAD
-        Name = $"Vidya({_shortPeriod},{_longPeriod})";
-=======
         Name = $"Vidya({shortPeriod},{_longPeriod})";
         _shortBuffer = new CircularBuffer(shortPeriod);
         _longBuffer = new CircularBuffer(_longPeriod);
->>>>>>> 93085d24
         Init();
     }
 
