--- conflicted
+++ resolved
@@ -14,13 +14,8 @@
 ✔️ CRSI - Connor RSI
 CTI - Ehler's Correlation Trend Indicator
 ✔️ DOSC - Derivative Oscillator
-<<<<<<< HEAD
-EFI - Elder Ray's Force Index
 ✔️ FISHER - Fisher Transform
-=======
 ✔️ EFI - Elder Ray's Force Index
-FISHER - Fisher Transform
->>>>>>> 5476240b
 FOSC - Forecast Oscillator
 *GATOR - Williams Alliator Oscillator (Upper Jaw, Lower Jaw, Teeth)
 *KDJ - KDJ Indicator (K, D, J lines)
