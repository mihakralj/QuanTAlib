--- conflicted
+++ resolved
@@ -11,10 +11,6 @@
     is-release-branch: true
     is-mainline: true
     label: ''
-<<<<<<< HEAD
-    #continuous-delivery-fallback-tag: ''
-=======
->>>>>>> 0c77d716
   develop:
     regex: ^dev$
     increment: Patch
