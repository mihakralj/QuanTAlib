--- conflicted
+++ resolved
@@ -1,19 +1,12 @@
-<<<<<<< HEAD
-mode: ContinuousDelivery
-=======
 workflow: GitHubFlow/v1
 assembly-versioning-scheme: MajorMinorPatch
 assembly-file-versioning-scheme: MajorMinorPatch
->>>>>>> 8a47ee4c
 major-version-bump-message: '\+semver:\s?(breaking|major)'
 minor-version-bump-message: '\+semver:\s?(feature|minor)'
 patch-version-bump-message: '\+semver:\s?(fix|patch)'
 no-bump-message: '\+semver:\s?(none|skip)'
 tag-prefix: '[vV]'
-<<<<<<< HEAD
-=======
 semantic-version-format: Strict
->>>>>>> 8a47ee4c
 
 branches:
   main:
@@ -21,10 +14,6 @@
     regex: ^main$
     mode: ContinuousDelivery
     increment: Patch
-<<<<<<< HEAD
-    track-merge-target: true
-    is-release-branch: true
-=======
     prevent-increment:
       of-merged-branch: true
     track-merge-target: false
@@ -33,17 +22,10 @@
     pre-release-weight: 55000
 
 
->>>>>>> 8a47ee4c
   dev:
     label: beta
     regex: ^dev(elop)?(ment)?$
     mode: ContinuousDelivery
-<<<<<<< HEAD
-    increment: Minor
-    track-merge-target: true
-    is-release-branch: false
-    source-branches: ['main']
-=======
     increment: Patch
     prevent-increment:
       when-current-commit-tagged: false
@@ -52,7 +34,6 @@
     source-branches: ['main']
     pre-release-weight: 30000
 
->>>>>>> 8a47ee4c
 ignore:
   sha: []
 merge-message-formats: {}