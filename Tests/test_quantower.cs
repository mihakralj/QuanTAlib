extern alias volatility;
extern alias averages;
extern alias statistics;
extern alias momentum;
extern alias oscillators;
extern alias volume;
extern alias experiments;

using Xunit;
using System.Reflection;
using TradingPlatform.BusinessLayer;
using statistics::QuanTAlib;
using averages::QuanTAlib;
using volatility::QuanTAlib;
using momentum::QuanTAlib;
using oscillators::QuanTAlib;
using volume::QuanTAlib;
using experiments::QuanTAlib;

namespace QuanTAlib
{
    public class QuantowerTests
    {
        private static void TestIndicator<T>(string fieldName = "ma") where T : Indicator, new()
        {
            var indicator = new T();
            try
            {
                var onInitMethod = typeof(T).GetMethod("OnInit", BindingFlags.NonPublic | BindingFlags.Instance);
                Assert.NotNull(onInitMethod);
                onInitMethod.Invoke(indicator, null);
                var onUpdateMethod = typeof(T).GetMethod("OnUpdate", BindingFlags.NonPublic | BindingFlags.Instance);
                Assert.NotNull(onUpdateMethod);

                var field = typeof(T).GetField(fieldName, BindingFlags.NonPublic | BindingFlags.Instance);
                Assert.NotNull(field);
                var fieldValue = field.GetValue(indicator);
                Assert.NotNull(fieldValue);

                Assert.NotNull(indicator.ShortName);
                Assert.NotEmpty(indicator.ShortName);
                Assert.NotNull(indicator.Name);
                Assert.NotEmpty(indicator.Name);
                Assert.NotNull(indicator.Description);
                Assert.NotEmpty(indicator.Description);
                Assert.IsAssignableFrom<Indicator>(indicator);
            }
            catch (Exception ex)
            {
                throw new Xunit.Sdk.XunitException($"Test failed for {typeof(T).Name}: {ex.Message}");
            }
        }

        private static void TestIndicatorMultipleFields<T>(string[] fieldNames) where T : Indicator, new()
        {
            var indicator = new T();
            try
            {
                var onInitMethod = typeof(T).GetMethod("OnInit", BindingFlags.NonPublic | BindingFlags.Instance);
                Assert.NotNull(onInitMethod);
                onInitMethod.Invoke(indicator, null);
                var onUpdateMethod = typeof(T).GetMethod("OnUpdate", BindingFlags.NonPublic | BindingFlags.Instance);
                Assert.NotNull(onUpdateMethod);

                foreach (var fieldName in fieldNames)
                {
                    var field = typeof(T).GetField(fieldName, BindingFlags.NonPublic | BindingFlags.Instance);
                    Assert.NotNull(field);
                    var fieldValue = field.GetValue(indicator);
                    Assert.NotNull(fieldValue);
                }

                Assert.NotNull(indicator.ShortName);
                Assert.NotEmpty(indicator.ShortName);
                Assert.NotNull(indicator.Name);
                Assert.NotEmpty(indicator.Name);
                Assert.NotNull(indicator.Description);
                Assert.NotEmpty(indicator.Description);
                Assert.IsAssignableFrom<Indicator>(indicator);
            }
            catch (Exception ex)
            {
                throw new Xunit.Sdk.XunitException($"Test failed for {typeof(T).Name}: {ex.Message}");
            }
        }

        // Averages Indicators
        [Fact] public void Afirma() => TestIndicator<AfirmaIndicator>();
        [Fact] public void Alma() => TestIndicator<AlmaIndicator>();
        [Fact] public void Dema() => TestIndicator<DemaIndicator>();
        [Fact] public void Dsma() => TestIndicator<DsmaIndicator>();
        [Fact] public void Dwma() => TestIndicator<DwmaIndicator>();
        [Fact] public void Ema() => TestIndicator<EmaIndicator>();
        [Fact] public void Epma() => TestIndicator<EpmaIndicator>();
        [Fact] public void Frama() => TestIndicator<FramaIndicator>();
        [Fact] public void Fwma() => TestIndicator<FwmaIndicator>();
        [Fact] public void Gma() => TestIndicator<GmaIndicator>();
        [Fact] public void Hma() => TestIndicator<HmaIndicator>();
        [Fact] public void Htit() => TestIndicator<HtitIndicator>();
        [Fact] public void Hwma() => TestIndicator<HwmaIndicator>();
        [Fact] public void Jma() => TestIndicator<JmaIndicator>();
        [Fact] public void Kama() => TestIndicator<KamaIndicator>();
        [Fact] public void Ltma() => TestIndicator<LtmaIndicator>();
        [Fact] public void Maaf() => TestIndicator<MaafIndicator>();
        [Fact] public void Mama() => TestIndicator<MamaIndicator>();
        [Fact] public void Mgdi() => TestIndicator<MgdiIndicator>();
        [Fact] public void Mma() => TestIndicator<MmaIndicator>();
        [Fact] public void Pwma() => TestIndicator<PwmaIndicator>();
        [Fact] public void Qema() => TestIndicator<QemaIndicator>();
        [Fact] public void Rema() => TestIndicator<RemaIndicator>();
        [Fact] public void Rma() => TestIndicator<RmaIndicator>();
        [Fact] public void Sinema() => TestIndicator<SinemaIndicator>();
        [Fact] public void Sma() => TestIndicator<SmaIndicator>();
        [Fact] public void Smma() => TestIndicator<SmmaIndicator>();
        [Fact] public void T3() => TestIndicator<T3Indicator>();
        [Fact] public void Tema() => TestIndicator<TemaIndicator>();
        [Fact] public void Trima() => TestIndicator<TrimaIndicator>();
        [Fact] public void Vidya() => TestIndicator<VidyaIndicator>();
        [Fact] public void Wma() => TestIndicator<WmaIndicator>();
        [Fact] public void Zlema() => TestIndicator<ZlemaIndicator>();

        // Statistics Indicators
        [Fact] public void Curvature() => TestIndicator<CurvatureIndicator>("curvature");
        [Fact] public void Entropy() => TestIndicator<EntropyIndicator>("entropy");
        [Fact] public void Kurtosis() => TestIndicator<KurtosisIndicator>("kurtosis");
        [Fact] public void Max() => TestIndicator<MaxIndicator>("ma");
        [Fact] public void Median() => TestIndicator<MedianIndicator>("med");
        [Fact] public void Min() => TestIndicator<MinIndicator>("mi");
        [Fact] public void Mode() => TestIndicator<ModeIndicator>("mode");
        [Fact] public void Percentile() => TestIndicator<PercentileIndicator>("percentile");
        [Fact] public void Skew() => TestIndicator<SkewIndicator>("skew");
        [Fact] public void Slope() => TestIndicator<SlopeIndicator>("slope");
        [Fact] public void Stddev() => TestIndicator<StddevIndicator>("stddev");
        [Fact] public void Variance() => TestIndicator<VarianceIndicator>("variance");
        [Fact] public void Zscore() => TestIndicator<ZscoreIndicator>("zScore");

        // Volatility Indicators
        [Fact] public void Atr() => TestIndicator<AtrIndicator>("atr");
        [Fact] public void Cmo() => TestIndicator<CmoIndicator>("cmo");
        [Fact] public void Cvi() => TestIndicator<CviIndicator>("cvi");
        [Fact] public void Historical() => TestIndicator<HistoricalIndicator>("historical");
        [Fact] public void Jbands() => TestIndicatorMultipleFields<JbandsIndicator>(new[] { "jmaUp", "jmaLo" });
        [Fact] public void Jvolty() => TestIndicator<JvoltyIndicator>("jma");
        [Fact] public void Realized() => TestIndicator<RealizedIndicator>("realized");
        [Fact] public void Rvi() => TestIndicator<RviIndicator>("rvi");

        // Momentum Indicators
        [Fact] public void Adx() => TestIndicator<momentum::QuanTAlib.AdxIndicator>("adx");
        [Fact] public void Adxr() => TestIndicator<momentum::QuanTAlib.AdxrIndicator>("adxr");
        [Fact] public void Apo() => TestIndicator<momentum::QuanTAlib.ApoIndicator>("apo");
        [Fact] public void Dmi() => TestIndicator<momentum::QuanTAlib.DmiIndicator>("dmi");
        [Fact] public void Dmx() => TestIndicator<momentum::QuanTAlib.DmxIndicator>("dmx");
        [Fact] public void Dpo() => TestIndicator<momentum::QuanTAlib.DpoIndicator>("dpo");
        [Fact] public void Macd() => TestIndicator<momentum::QuanTAlib.MacdIndicator>("macd");
        [Fact] public void Mom() => TestIndicator<momentum::QuanTAlib.MomIndicator>("Series");
        [Fact] public void Pmo() => TestIndicator<momentum::QuanTAlib.PmoIndicator>("Series");
        [Fact] public void Po() => TestIndicator<momentum::QuanTAlib.PoIndicator>("Series");
        [Fact] public void Ppo() => TestIndicator<momentum::QuanTAlib.PpoIndicator>("Series");
        [Fact] public void Roc() => TestIndicator<momentum::QuanTAlib.RocIndicator>("Series");
        [Fact] public void Trix() => TestIndicator<momentum::QuanTAlib.TrixIndicator>("Series");
        [Fact] public void Vel() => TestIndicator<momentum::QuanTAlib.VelIndicator>("Series");
        [Fact] public void Vortex() => TestIndicatorMultipleFields<momentum::QuanTAlib.VortexIndicator>(new[] { "PlusLine", "MinusLine" });

        // Oscillators Indicators
<<<<<<< HEAD
        [Fact] public void Cti() => TestIndicator<oscillators::QuanTAlib.CtiIndicator>("Series");

=======
        [Fact] public void Cti() => TestIndicator<oscillator::QuanTAlib.CtiIndicator>("Series");
>>>>>>> 06782a5a
    }
}<|MERGE_RESOLUTION|>--- conflicted
+++ resolved
@@ -162,11 +162,6 @@
         [Fact] public void Vortex() => TestIndicatorMultipleFields<momentum::QuanTAlib.VortexIndicator>(new[] { "PlusLine", "MinusLine" });
 
         // Oscillators Indicators
-<<<<<<< HEAD
-        [Fact] public void Cti() => TestIndicator<oscillators::QuanTAlib.CtiIndicator>("Series");
-
-=======
         [Fact] public void Cti() => TestIndicator<oscillator::QuanTAlib.CtiIndicator>("Series");
->>>>>>> 06782a5a
     }
 }