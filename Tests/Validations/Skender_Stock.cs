--- conflicted
+++ resolved
@@ -1,639 +1,327 @@
-using System;
-using QuanTAlib;
-using Skender.Stock.Indicators;
-using Xunit;
-
-namespace Validations;
-public class Skender_Stock
-<<<<<<< HEAD
-{
-  private readonly GBM_Feed bars;
-  private readonly Random rnd = new();
-  private readonly int period;
-  private readonly IEnumerable<Quote> quotes;
-
-  public Skender_Stock()
-  {
-    bars = new(Bars: 5000, Volatility: 0.7, Drift: 0.0);
-    period = rnd.Next(28) + 3;
-    quotes = bars.Select(
-        q => new Quote
-        {
-          Date = q.t,
-          Open = (decimal)q.o,
-          High = (decimal)q.h,
-          Low = (decimal)q.l,
-          Close = (decimal)q.c,
-          Volume = (decimal)q.v
-        });
-  }
-
-  [Fact]
-  public void SMA()
-  {
-    SMA_Series QL = new(bars.Close, period, false);
-    var SK = quotes.GetSma(period);
-
-    Assert.Equal(Math.Round((double)SK.Last().Sma!, 6), Math.Round(QL.Last().v, 6));
-  }
-
-  [Fact]
-  public void EMA()
-  {
-    EMA_Series QL = new(bars.Close, period, false);
-    var SK = quotes.GetEma(period);
-
-    Assert.Equal(Math.Round((double)SK.Last().Ema!, 6), Math.Round(QL.Last().v, 6));
-  }
-  [Fact]
-  public void WMA()
-  {
-    WMA_Series QL = new(bars.Close, period, false);
-    var SK = quotes.GetWma(period);
-
-    Assert.Equal(Math.Round((double)SK.Last().Wma!, 6), Math.Round(QL.Last().v, 6));
-  }
-
-  [Fact]
-  public void DEMA()
-  {
-    DEMA_Series QL = new(bars.Close, period, false);
-    var SK = quotes.GetDema(period);
-
-    Assert.Equal(Math.Round((double)SK.Last().Dema!, 6), Math.Round(QL.Last().v, 6));
-  }
-
-  [Fact]
-  public void TEMA()
-  {
-    TEMA_Series QL = new(bars.Close, period, false);
-    var SK = quotes.GetTema(period);
-
-    Assert.Equal(Math.Round((double)SK.Last().Tema!, 6), Math.Round(QL.Last().v, 6));
-  }
-
-  [Fact]
-  public void MAD()
-  {
-    MAD_Series QL = new(bars.Close, period, false);
-    var SK = quotes.GetSmaAnalysis(period);
-
-    Assert.Equal(Math.Round((double)SK.Last().Mad!, 6), Math.Round(QL.Last().v, 6));
-  }
-
-  [Fact]
-  public void MSE()
-  {
-    MSE_Series QL = new(bars.Close, period, false);
-    var SK = quotes.GetSmaAnalysis(period);
-
-    Assert.Equal(Math.Round((double)SK.Last().Mse!, 6), Math.Round(QL.Last().v, 6));
-  }
-
-  [Fact]
-  public void MAPE()
-  {
-    MAPE_Series QL = new(bars.Close, period, false);
-    var SK = quotes.GetSmaAnalysis(period);
-
-    Assert.Equal(Math.Round((double)SK.Last().Mape!, 6), Math.Round(QL.Last().v, 6));
-  }
-
-  [Fact]
-  public void COVAR()
-  {
-    COVAR_Series QL = new(bars.High, bars.Low, period, false);
-    var SK = quotes.Use(CandlePart.High).GetCorrelation(quotes.Use(CandlePart.Low), period);
-
-    Assert.Equal(Math.Round((double)SK.Last().Covariance!, 6), Math.Round(QL.Last().v, 6));
-  }
-
-  [Fact]
-  public void CORR()
-  {
-    CORR_Series QL = new(bars.High, bars.Low, period, false);
-    var SK = quotes.Use(CandlePart.High).GetCorrelation(quotes.Use(CandlePart.Low), period);
-
-    Assert.Equal(Math.Round((double)SK.Last().Correlation!, 6), Math.Round(QL.Last().v, 6));
-  }
-
-  [Fact]
-  public void ATR()
-  {
-    ATR_Series QL = new(bars, period, false);
-    var SK = quotes.GetAtr(period);
-
-    Assert.Equal(Math.Round((double)SK.Last().Atr!, 6), Math.Round(QL.Last().v, 6));
-  }
-
-  [Fact]
-  public void OBV()
-  {
-    OBV_Series QL = new(bars, period, false);
-    var SK = quotes.GetObv(period);
-
-    // adding volume[0] to OBV to pass the test and keep compatibility with TA-LIB
-    Assert.Equal(Math.Round(SK.Last().Obv! + (double)quotes.First().Volume!, 5),
-        Math.Round(QL.Last().v, 5));
-  }
-
-  [Fact]
-  public void ADL()
-  {
-    ADL_Series QL = new(bars, false);
-    var SK = quotes.GetAdl();
-
-    Assert.Equal(Math.Round(SK.Last().Adl!, 5), Math.Round(QL.Last().v, 5));
-  }
-
-  [Fact]
-  public void CCI()
-  {
-    CCI_Series QL = new(bars, period, false);
-    var SK = quotes.GetCci(period);
-
-    Assert.Equal(Math.Round((double)SK.Last().Cci!, 6), Math.Round(QL.Last().v, 6));
-  }
-
-  [Fact]
-  public void ATRP()
-  {
-    ATRP_Series QL = new(bars, period, false);
-    var SK = quotes.GetAtr(period);
-
-    Assert.Equal(Math.Round((double)SK.Last().Atrp!, 6), Math.Round(QL.Last().v, 6));
-  }
-
-  [Fact]
-  public void KAMA()
-  {
-    KAMA_Series QL = new(bars.Close, period, useNaN: false);
-    var SK = quotes.GetKama(period);
-
-    Assert.Equal(Math.Round((double)SK.Last().Kama!, 6), Math.Round(QL.Last().v, 6));
-  }
-
-  [Fact]
-  public void HMA()
-  {
-    HMA_Series QL = new(bars.Close, period, useNaN: false);
-    var SK = quotes.GetHma(period);
-
-    Assert.Equal(Math.Round((double)SK.Last().Hma!, 6), Math.Round(QL.Last().v, 6));
-  }
-
-  [Fact]
-  public void SMMA()
-  {
-    SMMA_Series QL = new(bars.Close, period, useNaN: false);
-    var SK = quotes.GetSmma(period);
-
-    Assert.Equal(Math.Round((double)SK.Last().Smma!, 6), Math.Round(QL.Last().v, 6));
-  }
-
-  [Fact]
-  public void MACD()
-  {
-    MACD_Series QL = new(bars.Close, 26, 12, 9, useNaN: false);
-    var SK = quotes.GetMacd(12, 26, 9);
-
-    Assert.Equal(Math.Round((double)SK.Last().Macd!, 6), Math.Round(QL.Last().v, 6));
-    Assert.Equal(Math.Round((double)SK.Last().Signal!, 6), Math.Round(QL.Signal.Last().v, 6));
-  }
-
-  [Fact]
-  public void BBANDS()
-  {
-    BBANDS_Series QL = new(bars.Close, period, 2.0, useNaN: false);
-    var SK = quotes.GetBollingerBands(period, 2.0);
-
-    Assert.Equal(Math.Round((double)SK.Last().Sma!, 6), Math.Round(QL.Mid.Last().v, 6));
-    Assert.Equal(Math.Round((double)SK.Last().UpperBand!, 6), Math.Round(QL.Upper.Last().v, 6));
-    Assert.Equal(Math.Round((double)SK.Last().LowerBand!, 6), Math.Round(QL.Lower.Last().v, 6));
-    Assert.Equal(Math.Round((double)SK.Last().Width!, 6), Math.Round(QL.Bandwidth.Last().v, 6));
-    Assert.Equal(Math.Round((double)SK.Last().PercentB!, 6), Math.Round(QL.PercentB.Last().v, 6));
-    Assert.Equal(Math.Round((double)SK.Last().ZScore!, 6), Math.Round(QL.Zscore.Last().v, 6));
-  }
-
-  [Fact]
-  public void RSI()
-  {
-    RSI_Series QL = new(bars.Close, period, useNaN: false);
-    var SK = quotes.GetRsi(period);
-
-    Assert.Equal(Math.Round((double)SK.Last().Rsi!, 6), Math.Round(QL.Last().v, 6));
-  }
-
-  [Fact]
-  public void ALMA()
-  {
-    ALMA_Series QL = new(bars.Close, period, useNaN: false);
-    var SK = quotes.GetAlma(period);
-
-    Assert.Equal(Math.Round((double)SK.Last().Alma!, 6), Math.Round(QL.Last().v, 6));
-  }
-
-  [Fact]
-  public void SDEV()
-  {
-    SDEV_Series QL = new(bars.Close, period, useNaN: false);
-    var SK = quotes.GetStdDev(period);
-
-    Assert.Equal(Math.Round((double)SK.Last().StdDev!, 6), Math.Round(QL.Last().v, 6));
-  }
-
-  [Fact]
-  public void ZSCORE()
-  {
-    ZSCORE_Series QL = new(bars.Close, period, useNaN: false);
-    var SK = quotes.GetStdDev(period);
-
-    Assert.Equal(Math.Round((double)SK.Last().ZScore!, 6), Math.Round(QL.Last().v, 6));
-  }
-
-  [Fact]
-  public void LINREG()
-  {
-    LINREG_Series QL = new(bars.Close, period, useNaN: false);
-    var SK = quotes.GetSlope(period);
-
-    Assert.Equal(Math.Round((double)SK.Last().Slope!, 6), Math.Round(QL.Last().v, 6));
-    Assert.Equal(Math.Round((double)SK.Last().Intercept!, 6), Math.Round(QL.Intercept.Last().v, 6));
-    Assert.Equal(Math.Round((double)SK.Last().RSquared!, 6), Math.Round(QL.RSquared.Last().v, 6));
-    Assert.Equal(Math.Round((double)SK.Last().StdDev!, 6), Math.Round(QL.StdDev.Last().v, 6));
-  }
-
-  [Fact]
-  public void TR()
-  {
-    TR_Series QL = new(bars, useNaN: false);
-    var SK = quotes.GetTr();
-
-    Assert.Equal(Math.Round((double)SK.Last().Tr!, 6), Math.Round(QL.Last().v, 6));
-  }
-
-  [Fact]
-  public void HL2()
-  {
-    TSeries QL = bars.HL2;
-    var SK = quotes.GetBaseQuote(CandlePart.HL2);
-
-    Assert.Equal(Math.Round(SK.Last().Value!, 6), Math.Round(QL.Last().v, 6));
-  }
-
-  [Fact]
-  public void OC2()
-  {
-    TSeries QL = bars.OC2;
-    var SK = quotes.GetBaseQuote(CandlePart.OC2);
-
-    Assert.Equal(Math.Round(SK.Last().Value!, 6), Math.Round(QL.Last().v, 6));
-  }
-
-  [Fact]
-  public void HLC3()
-  {
-    TSeries QL = bars.HLC3;
-    var SK = quotes.GetBaseQuote(CandlePart.HLC3);
-
-    Assert.Equal(Math.Round(SK.Last().Value!, 6), Math.Round(QL.Last().v, 6));
-  }
-
-  [Fact]
-  public void OHL3()
-  {
-    TSeries QL = bars.OHL3;
-    var SK = quotes.GetBaseQuote(CandlePart.OHL3);
-
-    Assert.Equal(Math.Round(SK.Last().Value!, 6), Math.Round(QL.Last().v, 6));
-  }
-
-  [Fact]
-  public void OHLC4()
-  {
-    TSeries QL = bars.OHLC4;
-    var SK = quotes.GetBaseQuote(CandlePart.OHLC4);
-
-    Assert.Equal(Math.Round((double)SK.Last().Value!, 6), Math.Round(QL.Last().v, 6));
-=======
-{
-  private readonly GBM_Feed bars;
-  private readonly Random rnd = new();
-  private readonly int period;
-  private readonly IEnumerable<Quote> quotes;
-
-  public Skender_Stock()
-  {
-    bars = new(Bars: 5000, Volatility: 0.7, Drift: 0.0);
-    period = rnd.Next(28) + 3;
-    quotes = bars.Select(
-        q => new Quote
-        {
-          Date = q.t,
-          Open = (decimal)q.o,
-          High = (decimal)q.h,
-          Low = (decimal)q.l,
-          Close = (decimal)q.c,
-          Volume = (decimal)q.v
-        });
-  }
-
-  [Fact]
-  public void SMA()
-  {
-    SMA_Series QL = new(bars.Close, period, false);
-    var SK = quotes.GetSma(period);
-
-    Assert.Equal(Math.Round((double)SK.Last().Sma!, 6), Math.Round(QL.Last().v, 6));
-  }
-
-  [Fact]
-  public void EMA()
-  {
-    EMA_Series QL = new(bars.Close, period, false);
-    var SK = quotes.GetEma(period);
-
-    Assert.Equal(Math.Round((double)SK.Last().Ema!, 6), Math.Round(QL.Last().v, 6));
-  }
-  [Fact]
-  public void WMA()
-  {
-    WMA_Series QL = new(bars.Close, period, false);
-    var SK = quotes.GetWma(period);
-
-    Assert.Equal(Math.Round((double)SK.Last().Wma!, 6), Math.Round(QL.Last().v, 6));
-  }
-
-  [Fact]
-  public void DEMA()
-  {
-    DEMA_Series QL = new(bars.Close, period, false);
-    var SK = quotes.GetDema(period);
-
-    Assert.Equal(Math.Round((double)SK.Last().Dema!, 6), Math.Round(QL.Last().v, 6));
-  }
-
-  [Fact]
-  public void TEMA()
-  {
-    TEMA_Series QL = new(bars.Close, period, false);
-    var SK = quotes.GetTema(period);
-
-    Assert.Equal(Math.Round((double)SK.Last().Tema!, 6), Math.Round(QL.Last().v, 6));
-  }
-
-
-    [Fact]
-    public void MAMA() {
-        MAMA_Series QL = new(bars.HL2, fastlimit: 0.5, slowlimit: 0.05);
-        var SK = quotes.GetMama(fastLimit: 0.5, slowLimit: 0.05);
-
-        Assert.Equal(Math.Round((double)SK.Last().Mama!, 6), Math.Round(QL.Last().v, 6));
-        }
-
-    [Fact]
-  public void MAD()
-  {
-    MAD_Series QL = new(bars.Close, period, false);
-    var SK = quotes.GetSmaAnalysis(period);
-
-    Assert.Equal(Math.Round((double)SK.Last().Mad!, 6), Math.Round(QL.Last().v, 6));
-  }
-
-  [Fact]
-  public void MSE()
-  {
-    MSE_Series QL = new(bars.Close, period, false);
-    var SK = quotes.GetSmaAnalysis(period);
-
-    Assert.Equal(Math.Round((double)SK.Last().Mse!, 6), Math.Round(QL.Last().v, 6));
-  }
-
-  [Fact]
-  public void MAPE()
-  {
-    MAPE_Series QL = new(bars.Close, period, false);
-    var SK = quotes.GetSmaAnalysis(period);
-
-    Assert.Equal(Math.Round((double)SK.Last().Mape!, 6), Math.Round(QL.Last().v, 6));
-  }
-
-  [Fact]
-  public void COVAR()
-  {
-    COVAR_Series QL = new(bars.High, bars.Low, period, false);
-    var SK = quotes.Use(CandlePart.High).GetCorrelation(quotes.Use(CandlePart.Low), period);
-
-    Assert.Equal(Math.Round((double)SK.Last().Covariance!, 6), Math.Round(QL.Last().v, 6));
-  }
-
-  [Fact]
-  public void CORR()
-  {
-    CORR_Series QL = new(bars.High, bars.Low, period, false);
-    var SK = quotes.Use(CandlePart.High).GetCorrelation(quotes.Use(CandlePart.Low), period);
-
-    Assert.Equal(Math.Round((double)SK.Last().Correlation!, 6), Math.Round(QL.Last().v, 6));
-  }
-
-  [Fact]
-  public void ATR()
-  {
-    ATR_Series QL = new(bars, period, false);
-    var SK = quotes.GetAtr(period);
-
-    Assert.Equal(Math.Round((double)SK.Last().Atr!, 6), Math.Round(QL.Last().v, 6));
-  }
-
-  [Fact]
-  public void OBV()
-  {
-    OBV_Series QL = new(bars, period, false);
-    var SK = quotes.GetObv(period);
-
-    // adding volume[0] to OBV to pass the test and keep compatibility with TA-LIB
-    Assert.Equal(Math.Round(SK.Last().Obv! + (double)quotes.First().Volume!, 5),
-        Math.Round(QL.Last().v, 5));
-  }
-
-  [Fact]
-  public void ADL()
-  {
-    ADL_Series QL = new(bars, false);
-    var SK = quotes.GetAdl();
-
-    Assert.Equal(Math.Round(SK.Last().Adl!, 5), Math.Round(QL.Last().v, 5));
-  }
-
-  [Fact]
-  public void CCI()
-  {
-    CCI_Series QL = new(bars, period, false);
-    var SK = quotes.GetCci(period);
-
-    Assert.Equal(Math.Round((double)SK.Last().Cci!, 6), Math.Round(QL.Last().v, 6));
-  }
-
-  [Fact]
-  public void ATRP()
-  {
-    ATRP_Series QL = new(bars, period, false);
-    var SK = quotes.GetAtr(period);
-
-    Assert.Equal(Math.Round((double)SK.Last().Atrp!, 6), Math.Round(QL.Last().v, 6));
-  }
-
-  [Fact]
-  public void KAMA()
-  {
-    KAMA_Series QL = new(bars.Close, period, useNaN: false);
-    var SK = quotes.GetKama(period);
-
-    Assert.Equal(Math.Round((double)SK.Last().Kama!, 6), Math.Round(QL.Last().v, 6));
-  }
-
-  [Fact]
-  public void HMA()
-  {
-    HMA_Series QL = new(bars.Close, period, useNaN: false);
-    var SK = quotes.GetHma(period);
-
-    Assert.Equal(Math.Round((double)SK.Last().Hma!, 6), Math.Round(QL.Last().v, 6));
-  }
-
-  [Fact]
-  public void SMMA()
-  {
-    SMMA_Series QL = new(bars.Close, period, useNaN: false);
-    var SK = quotes.GetSmma(period);
-
-    Assert.Equal(Math.Round((double)SK.Last().Smma!, 6), Math.Round(QL.Last().v, 6));
-  }
-
-  [Fact]
-  public void MACD()
-  {
-    MACD_Series QL = new(bars.Close, 26, 12, 9, useNaN: false);
-    var SK = quotes.GetMacd(12, 26, 9);
-
-    Assert.Equal(Math.Round((double)SK.Last().Macd!, 6), Math.Round(QL.Last().v, 6));
-    Assert.Equal(Math.Round((double)SK.Last().Signal!, 6), Math.Round(QL.Signal.Last().v, 6));
-  }
-
-  [Fact]
-  public void BBANDS()
-  {
-    BBANDS_Series QL = new(bars.Close, period, 2.0, useNaN: false);
-    var SK = quotes.GetBollingerBands(period, 2.0);
-
-    Assert.Equal(Math.Round((double)SK.Last().Sma!, 6), Math.Round(QL.Mid.Last().v, 6));
-    Assert.Equal(Math.Round((double)SK.Last().UpperBand!, 6), Math.Round(QL.Upper.Last().v, 6));
-    Assert.Equal(Math.Round((double)SK.Last().LowerBand!, 6), Math.Round(QL.Lower.Last().v, 6));
-    Assert.Equal(Math.Round((double)SK.Last().Width!, 6), Math.Round(QL.Bandwidth.Last().v, 6));
-    Assert.Equal(Math.Round((double)SK.Last().PercentB!, 6), Math.Round(QL.PercentB.Last().v, 6));
-    Assert.Equal(Math.Round((double)SK.Last().ZScore!, 6), Math.Round(QL.Zscore.Last().v, 6));
-  }
-
-  [Fact]
-  public void RSI()
-  {
-    RSI_Series QL = new(bars.Close, period, useNaN: false);
-    var SK = quotes.GetRsi(period);
-
-    Assert.Equal(Math.Round((double)SK.Last().Rsi!, 6), Math.Round(QL.Last().v, 6));
-  }
-
-  [Fact]
-  public void ALMA()
-  {
-    ALMA_Series QL = new(bars.Close, period, useNaN: false);
-    var SK = quotes.GetAlma(period);
-
-    Assert.Equal(Math.Round((double)SK.Last().Alma!, 6), Math.Round(QL.Last().v, 6));
-  }
-
-  [Fact]
-  public void SDEV()
-  {
-    SDEV_Series QL = new(bars.Close, period, useNaN: false);
-    var SK = quotes.GetStdDev(period);
-
-    Assert.Equal(Math.Round((double)SK.Last().StdDev!, 6), Math.Round(QL.Last().v, 6));
-  }
-
-  [Fact]
-  public void ZSCORE()
-  {
-    ZSCORE_Series QL = new(bars.Close, period, useNaN: false);
-    var SK = quotes.GetStdDev(period);
-
-    Assert.Equal(Math.Round((double)SK.Last().ZScore!, 6), Math.Round(QL.Last().v, 6));
-  }
-
-  [Fact]
-  public void LINREG()
-  {
-    LINREG_Series QL = new(bars.Close, period, useNaN: false);
-    var SK = quotes.GetSlope(period);
-
-    Assert.Equal(Math.Round((double)SK.Last().Slope!, 6), Math.Round(QL.Last().v, 6));
-    Assert.Equal(Math.Round((double)SK.Last().Intercept!, 6), Math.Round(QL.Intercept.Last().v, 6));
-    Assert.Equal(Math.Round((double)SK.Last().RSquared!, 6), Math.Round(QL.RSquared.Last().v, 6));
-    Assert.Equal(Math.Round((double)SK.Last().StdDev!, 6), Math.Round(QL.StdDev.Last().v, 6));
-  }
-
-  [Fact]
-  public void TR()
-  {
-    TR_Series QL = new(bars, useNaN: false);
-    var SK = quotes.GetTr();
-
-    Assert.Equal(Math.Round((double)SK.Last().Tr!, 6), Math.Round(QL.Last().v, 6));
-  }
-
-  [Fact]
-  public void HL2()
-  {
-    TSeries QL = bars.HL2;
-    var SK = quotes.GetBaseQuote(CandlePart.HL2);
-
-    Assert.Equal(Math.Round(SK.Last().Value!, 6), Math.Round(QL.Last().v, 6));
-  }
-
-  [Fact]
-  public void OC2()
-  {
-    TSeries QL = bars.OC2;
-    var SK = quotes.GetBaseQuote(CandlePart.OC2);
-
-    Assert.Equal(Math.Round(SK.Last().Value!, 6), Math.Round(QL.Last().v, 6));
-  }
-
-  [Fact]
-  public void HLC3()
-  {
-    TSeries QL = bars.HLC3;
-    var SK = quotes.GetBaseQuote(CandlePart.HLC3);
-
-    Assert.Equal(Math.Round(SK.Last().Value!, 6), Math.Round(QL.Last().v, 6));
-  }
-
-  [Fact]
-  public void OHL3()
-  {
-    TSeries QL = bars.OHL3;
-    var SK = quotes.GetBaseQuote(CandlePart.OHL3);
-
-    Assert.Equal(Math.Round(SK.Last().Value!, 6), Math.Round(QL.Last().v, 6));
-  }
-
-  [Fact]
-  public void OHLC4()
-  {
-    TSeries QL = bars.OHLC4;
-    var SK = quotes.GetBaseQuote(CandlePart.OHLC4);
-
-    Assert.Equal(Math.Round((double)SK.Last().Value!, 6), Math.Round(QL.Last().v, 6));
->>>>>>> cfa10c79
-  }
-}
+using System;
+using QuanTAlib;
+using Skender.Stock.Indicators;
+using Xunit;
+
+namespace Validations;
+public class Skender_Stock
+{
+  private readonly GBM_Feed bars;
+  private readonly Random rnd = new();
+  private readonly int period;
+  private readonly IEnumerable<Quote> quotes;
+
+  public Skender_Stock()
+  {
+    bars = new(Bars: 5000, Volatility: 0.7, Drift: 0.0);
+    period = rnd.Next(28) + 3;
+    quotes = bars.Select(
+        q => new Quote
+        {
+          Date = q.t,
+          Open = (decimal)q.o,
+          High = (decimal)q.h,
+          Low = (decimal)q.l,
+          Close = (decimal)q.c,
+          Volume = (decimal)q.v
+        });
+  }
+
+  [Fact]
+  public void SMA()
+  {
+    SMA_Series QL = new(bars.Close, period, false);
+    var SK = quotes.GetSma(period);
+
+    Assert.Equal(Math.Round((double)SK.Last().Sma!, 6), Math.Round(QL.Last().v, 6));
+  }
+
+  [Fact]
+  public void EMA()
+  {
+    EMA_Series QL = new(bars.Close, period, false);
+    var SK = quotes.GetEma(period);
+
+    Assert.Equal(Math.Round((double)SK.Last().Ema!, 6), Math.Round(QL.Last().v, 6));
+  }
+  [Fact]
+  public void WMA()
+  {
+    WMA_Series QL = new(bars.Close, period, false);
+    var SK = quotes.GetWma(period);
+
+    Assert.Equal(Math.Round((double)SK.Last().Wma!, 6), Math.Round(QL.Last().v, 6));
+  }
+
+  [Fact]
+  public void DEMA()
+  {
+    DEMA_Series QL = new(bars.Close, period, false);
+    var SK = quotes.GetDema(period);
+
+    Assert.Equal(Math.Round((double)SK.Last().Dema!, 6), Math.Round(QL.Last().v, 6));
+  }
+
+  [Fact]
+  public void TEMA()
+  {
+    TEMA_Series QL = new(bars.Close, period, false);
+    var SK = quotes.GetTema(period);
+
+    Assert.Equal(Math.Round((double)SK.Last().Tema!, 6), Math.Round(QL.Last().v, 6));
+  }
+
+
+    [Fact]
+    public void MAMA() {
+        MAMA_Series QL = new(bars.HL2, fastlimit: 0.5, slowlimit: 0.05);
+        var SK = quotes.GetMama(fastLimit: 0.5, slowLimit: 0.05);
+
+        Assert.Equal(Math.Round((double)SK.Last().Mama!, 6), Math.Round(QL.Last().v, 6));
+        }
+
+    [Fact]
+  public void MAD()
+  {
+    MAD_Series QL = new(bars.Close, period, false);
+    var SK = quotes.GetSmaAnalysis(period);
+
+    Assert.Equal(Math.Round((double)SK.Last().Mad!, 6), Math.Round(QL.Last().v, 6));
+  }
+
+  [Fact]
+  public void MSE()
+  {
+    MSE_Series QL = new(bars.Close, period, false);
+    var SK = quotes.GetSmaAnalysis(period);
+
+    Assert.Equal(Math.Round((double)SK.Last().Mse!, 6), Math.Round(QL.Last().v, 6));
+  }
+
+  [Fact]
+  public void MAPE()
+  {
+    MAPE_Series QL = new(bars.Close, period, false);
+    var SK = quotes.GetSmaAnalysis(period);
+
+    Assert.Equal(Math.Round((double)SK.Last().Mape!, 6), Math.Round(QL.Last().v, 6));
+  }
+
+  [Fact]
+  public void COVAR()
+  {
+    COVAR_Series QL = new(bars.High, bars.Low, period, false);
+    var SK = quotes.Use(CandlePart.High).GetCorrelation(quotes.Use(CandlePart.Low), period);
+
+    Assert.Equal(Math.Round((double)SK.Last().Covariance!, 6), Math.Round(QL.Last().v, 6));
+  }
+
+  [Fact]
+  public void CORR()
+  {
+    CORR_Series QL = new(bars.High, bars.Low, period, false);
+    var SK = quotes.Use(CandlePart.High).GetCorrelation(quotes.Use(CandlePart.Low), period);
+
+    Assert.Equal(Math.Round((double)SK.Last().Correlation!, 6), Math.Round(QL.Last().v, 6));
+  }
+
+  [Fact]
+  public void ATR()
+  {
+    ATR_Series QL = new(bars, period, false);
+    var SK = quotes.GetAtr(period);
+
+    Assert.Equal(Math.Round((double)SK.Last().Atr!, 6), Math.Round(QL.Last().v, 6));
+  }
+
+  [Fact]
+  public void OBV()
+  {
+    OBV_Series QL = new(bars, period, false);
+    var SK = quotes.GetObv(period);
+
+    // adding volume[0] to OBV to pass the test and keep compatibility with TA-LIB
+    Assert.Equal(Math.Round(SK.Last().Obv! + (double)quotes.First().Volume!, 5),
+        Math.Round(QL.Last().v, 5));
+  }
+
+  [Fact]
+  public void ADL()
+  {
+    ADL_Series QL = new(bars, false);
+    var SK = quotes.GetAdl();
+
+    Assert.Equal(Math.Round(SK.Last().Adl!, 5), Math.Round(QL.Last().v, 5));
+  }
+
+  [Fact]
+  public void CCI()
+  {
+    CCI_Series QL = new(bars, period, false);
+    var SK = quotes.GetCci(period);
+
+    Assert.Equal(Math.Round((double)SK.Last().Cci!, 6), Math.Round(QL.Last().v, 6));
+  }
+
+  [Fact]
+  public void ATRP()
+  {
+    ATRP_Series QL = new(bars, period, false);
+    var SK = quotes.GetAtr(period);
+
+    Assert.Equal(Math.Round((double)SK.Last().Atrp!, 6), Math.Round(QL.Last().v, 6));
+  }
+
+  [Fact]
+  public void KAMA()
+  {
+    KAMA_Series QL = new(bars.Close, period, useNaN: false);
+    var SK = quotes.GetKama(period);
+
+    Assert.Equal(Math.Round((double)SK.Last().Kama!, 6), Math.Round(QL.Last().v, 6));
+  }
+
+  [Fact]
+  public void HMA()
+  {
+    HMA_Series QL = new(bars.Close, period, useNaN: false);
+    var SK = quotes.GetHma(period);
+
+    Assert.Equal(Math.Round((double)SK.Last().Hma!, 6), Math.Round(QL.Last().v, 6));
+  }
+
+  [Fact]
+  public void SMMA()
+  {
+    SMMA_Series QL = new(bars.Close, period, useNaN: false);
+    var SK = quotes.GetSmma(period);
+
+    Assert.Equal(Math.Round((double)SK.Last().Smma!, 6), Math.Round(QL.Last().v, 6));
+  }
+
+  [Fact]
+  public void MACD()
+  {
+    MACD_Series QL = new(bars.Close, 26, 12, 9, useNaN: false);
+    var SK = quotes.GetMacd(12, 26, 9);
+
+    Assert.Equal(Math.Round((double)SK.Last().Macd!, 6), Math.Round(QL.Last().v, 6));
+    Assert.Equal(Math.Round((double)SK.Last().Signal!, 6), Math.Round(QL.Signal.Last().v, 6));
+  }
+
+  [Fact]
+  public void BBANDS()
+  {
+    BBANDS_Series QL = new(bars.Close, period, 2.0, useNaN: false);
+    var SK = quotes.GetBollingerBands(period, 2.0);
+
+    Assert.Equal(Math.Round((double)SK.Last().Sma!, 6), Math.Round(QL.Mid.Last().v, 6));
+    Assert.Equal(Math.Round((double)SK.Last().UpperBand!, 6), Math.Round(QL.Upper.Last().v, 6));
+    Assert.Equal(Math.Round((double)SK.Last().LowerBand!, 6), Math.Round(QL.Lower.Last().v, 6));
+    Assert.Equal(Math.Round((double)SK.Last().Width!, 6), Math.Round(QL.Bandwidth.Last().v, 6));
+    Assert.Equal(Math.Round((double)SK.Last().PercentB!, 6), Math.Round(QL.PercentB.Last().v, 6));
+    Assert.Equal(Math.Round((double)SK.Last().ZScore!, 6), Math.Round(QL.Zscore.Last().v, 6));
+  }
+
+  [Fact]
+  public void RSI()
+  {
+    RSI_Series QL = new(bars.Close, period, useNaN: false);
+    var SK = quotes.GetRsi(period);
+
+    Assert.Equal(Math.Round((double)SK.Last().Rsi!, 6), Math.Round(QL.Last().v, 6));
+  }
+
+  [Fact]
+  public void ALMA()
+  {
+    ALMA_Series QL = new(bars.Close, period, useNaN: false);
+    var SK = quotes.GetAlma(period);
+
+    Assert.Equal(Math.Round((double)SK.Last().Alma!, 6), Math.Round(QL.Last().v, 6));
+  }
+
+  [Fact]
+  public void SDEV()
+  {
+    SDEV_Series QL = new(bars.Close, period, useNaN: false);
+    var SK = quotes.GetStdDev(period);
+
+    Assert.Equal(Math.Round((double)SK.Last().StdDev!, 6), Math.Round(QL.Last().v, 6));
+  }
+
+  [Fact]
+  public void ZSCORE()
+  {
+    ZSCORE_Series QL = new(bars.Close, period, useNaN: false);
+    var SK = quotes.GetStdDev(period);
+
+    Assert.Equal(Math.Round((double)SK.Last().ZScore!, 6), Math.Round(QL.Last().v, 6));
+  }
+
+  [Fact]
+  public void LINREG()
+  {
+    LINREG_Series QL = new(bars.Close, period, useNaN: false);
+    var SK = quotes.GetSlope(period);
+
+    Assert.Equal(Math.Round((double)SK.Last().Slope!, 6), Math.Round(QL.Last().v, 6));
+    Assert.Equal(Math.Round((double)SK.Last().Intercept!, 6), Math.Round(QL.Intercept.Last().v, 6));
+    Assert.Equal(Math.Round((double)SK.Last().RSquared!, 6), Math.Round(QL.RSquared.Last().v, 6));
+    Assert.Equal(Math.Round((double)SK.Last().StdDev!, 6), Math.Round(QL.StdDev.Last().v, 6));
+  }
+
+  [Fact]
+  public void TR()
+  {
+    TR_Series QL = new(bars, useNaN: false);
+    var SK = quotes.GetTr();
+
+    Assert.Equal(Math.Round((double)SK.Last().Tr!, 6), Math.Round(QL.Last().v, 6));
+  }
+
+  [Fact]
+  public void HL2()
+  {
+    TSeries QL = bars.HL2;
+    var SK = quotes.GetBaseQuote(CandlePart.HL2);
+
+    Assert.Equal(Math.Round(SK.Last().Value!, 6), Math.Round(QL.Last().v, 6));
+  }
+
+  [Fact]
+  public void OC2()
+  {
+    TSeries QL = bars.OC2;
+    var SK = quotes.GetBaseQuote(CandlePart.OC2);
+
+    Assert.Equal(Math.Round(SK.Last().Value!, 6), Math.Round(QL.Last().v, 6));
+  }
+
+  [Fact]
+  public void HLC3()
+  {
+    TSeries QL = bars.HLC3;
+    var SK = quotes.GetBaseQuote(CandlePart.HLC3);
+
+    Assert.Equal(Math.Round(SK.Last().Value!, 6), Math.Round(QL.Last().v, 6));
+  }
+
+  [Fact]
+  public void OHL3()
+  {
+    TSeries QL = bars.OHL3;
+    var SK = quotes.GetBaseQuote(CandlePart.OHL3);
+
+    Assert.Equal(Math.Round(SK.Last().Value!, 6), Math.Round(QL.Last().v, 6));
+  }
+
+  [Fact]
+  public void OHLC4()
+  {
+    TSeries QL = bars.OHLC4;
+    var SK = quotes.GetBaseQuote(CandlePart.OHLC4);
+
+    Assert.Equal(Math.Round((double)SK.Last().Value!, 6), Math.Round(QL.Last().v, 6));
+  }
+}