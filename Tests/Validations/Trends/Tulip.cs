using Xunit;
using System;
using Tulip;
using QuanTAlib;

namespace Validations;
public class Tulip_Test
{
  private readonly GBM_Feed bars;
  private readonly Random rnd = new();
  private readonly int period, digits, skip;
  private readonly double[] outdata;
  private readonly double[] inopen;
  private readonly double[] inhigh;
  private readonly double[] inlow;
  private readonly double[] inclose;
  private readonly double[] involume;

  public Tulip_Test()
  {
    bars = new(Bars: 5000, Volatility: 0.8, Drift: 0.0, Precision: 3);
    period = rnd.Next(28) + 3;
    skip = 200;
    digits = 10;

    outdata = new double[bars.Count];
    inopen = bars.Open.v.ToArray();
    inhigh = bars.High.v.ToArray();
    inlow = bars.Low.v.ToArray();
    inclose = bars.Close.v.ToArray()!;
    involume = bars.Volume.v.ToArray()!;

  }
	[Fact]
	public void ADL()
	{
		double[][] arrin = {inhigh, inlow, inclose, involume };
		double[][] arrout = { outdata };
		ADL_Series QL = new(bars, false);
		Tulip.Indicators.ad.Run(inputs: arrin, options: new double[] { }, outputs: arrout);
		for (int i = QL.Length - 1; i > skip; i--)
		{
			double QL_item = Math.Round(QL[i].v, digits: digits);
			double TU_item = Math.Round(arrout[0][i], digits);
			Assert.InRange(TU_item! - QL_item, -Math.Exp(-digits), Math.Exp(-digits));
		}
	}
	[Fact]
	public void ADD()
	{
		double[][] arrin = { inhigh, inlow };
		double[][] arrout = { outdata };
		ADD_Series QL = new(bars.High, bars.Low);
		Tulip.Indicators.add.Run(inputs: arrin, options: new double[] { period }, outputs: arrout);
		for (int i = QL.Length - 1; i > skip; i--)
		{
			double QL_item = Math.Round(QL[i].v, digits: digits);
			double TU_item = Math.Round(arrout[0][i], digits);
			Assert.InRange(TU_item! - QL_item, -Math.Exp(-digits), Math.Exp(-digits));
		}
	}
	[Fact]
	public void ADOSC()
	{
		double[][] arrin = { inhigh, inlow, inclose, involume };
		double[][] arrout = { outdata };
		int s = 3;
		ADOSC_Series QL = new(bars, s, period, false);
		Tulip.Indicators.adosc.Run(inputs: arrin, options: new double[] { s, period }, outputs: arrout);
		for (int i = QL.Length - 1; i > skip; i--) 
		{
			double QL_item = Math.Round(QL[i].v, digits: digits);
			double TU_item = Math.Round(arrout[0][i-period+1], digits);
			Assert.InRange(TU_item! - QL_item, -Math.Exp(-digits), Math.Exp(-digits));
		}
	}
	[Fact]
	public void ATR()
	{
		double[][] arrin = { inhigh, inlow, inclose };
		double[][] arrout = { outdata };

		ATR_Series QL = new(bars, period, false);
		Tulip.Indicators.atr.Run(inputs: arrin, options: new double[] { period }, outputs: arrout);
		for (int i = QL.Length - 1; i > skip; i--)
		{
			double QL_item = Math.Round(QL[i].v, digits: digits);
			double TU_item = Math.Round(arrout[0][i - period + 1], digits);
			Assert.InRange(TU_item! - QL_item, -Math.Exp(-digits), Math.Exp(-digits));
		}
	}
	[Fact]
	public void BBANDS()
	{
		double[][] arrin = { inclose };
		double[] outmid = new double[bars.Count];
		double[] outlower = new double[bars.Count];
		double[] outupper = new double[bars.Count];
		double[][] arrout = { outlower, outmid, outupper};
		BBANDS_Series QL = new(bars.Close, period, 2, false);
		Tulip.Indicators.bbands.Run(inputs: arrin, options: new double[] { period, 2 }, outputs: arrout);
		for (int i = QL.Length - 1; i > skip; i--)
		{
			double QL_item = Math.Round(QL.Lower[i].v, digits: digits);
			double TU_item = Math.Round(outlower[i - period + 1], digits);
			Assert.InRange(TU_item! - QL_item, -Math.Exp(-digits), Math.Exp(-digits));
			QL_item = Math.Round(QL.Mid[i].v, digits: digits);
			TU_item = Math.Round(outmid[i - period + 1], digits);
			Assert.InRange(TU_item! - QL_item, -Math.Exp(-digits), Math.Exp(-digits));
			QL_item = Math.Round(QL.Upper[i].v, digits: digits);
			TU_item = Math.Round(outupper[i - period + 1], digits);
			Assert.InRange(TU_item! - QL_item, -Math.Exp(-digits), Math.Exp(-digits));
		}
	}
<<<<<<< HEAD
=======
	/*
>>>>>>> 552eb2cf
	[Fact]
	public void DEMA() {
		double[][] arrin = { inclose };
		double[][] arrout = { outdata };
		DEMA_Series QL = new(bars.Close, period, useNaN: false, useSMA: false);
		Tulip.Indicators.dema.Run(inputs: arrin, options: new double[] { period }, outputs: arrout);
		for (int i = QL.Length - 1; i > skip; i--) {
			double QL_item = Math.Round(QL[i].v, digits: digits);
			double TU_item = Math.Round(arrout[0][i-(period+period-2)], digits);
			Assert.InRange(TU_item! - QL_item, -Math.Exp(-digits), Math.Exp(-digits));
		}
	}
<<<<<<< HEAD
=======
	*/
>>>>>>> 552eb2cf
	[Fact]
  public void EMA()
  {
    double[][] arrin = { inclose };
		double[][] arrout = { outdata };
		EMA_Series QL = new(bars.Close, period, false);
    Tulip.Indicators.ema.Run(inputs: arrin, options: new double[] { period }, outputs: arrout);
    for (int i = QL.Length - 1; i > skip; i--)
    {
      double QL_item = Math.Round(QL[i].v, digits: digits);
      double TU_item = Math.Round(arrout[0][i], digits);
      Assert.InRange(TU_item! - QL_item, -Math.Exp(-digits), Math.Exp(-digits));
    }
  }
	[Fact]
	public void AVGPRICE()
	{
		double[][] arrin = { inopen, inhigh, inlow, inclose };
		double[][] arrout = { outdata };

		TSeries QL = bars.OHLC4;
		Tulip.Indicators.avgprice.Run(inputs: arrin, options: new double[] { }, outputs: arrout);
		for (int i = QL.Length - 1; i > skip; i--)
		{
			double QL_item = Math.Round(QL[i].v, digits: digits);
			double TU_item = Math.Round(arrout[0][i], digits);
			Assert.InRange(TU_item! - QL_item, -Math.Exp(-digits), Math.Exp(-digits));
		}
	}
	[Fact]
	public void SMA()
	{
		double[][] arrin = { inclose };
		double[][] arrout = { outdata };
		SMA_Series QL = new(bars.Close, period, false);
		Tulip.Indicators.sma.Run(inputs: arrin, options: new double[] { period }, outputs: arrout);
		for (int i = QL.Length - 1; i > skip; i--)
		{
			double QL_item = Math.Round(QL[i].v, digits: digits);
			double TU_item = Math.Round(arrout[0][i-period+1], digits);
			Assert.InRange(TU_item! - QL_item, -Math.Exp(-digits), Math.Exp(-digits));
		}
	}
	/*
	[Fact]
	public void HMA() {
		double[][] arrin = { inclose };
		double[][] arrout = { outdata };
		HMA_Series QL = new(bars.Close, period, false);
		Tulip.Indicators.hma.Run(inputs: arrin, options: new double[] { period }, outputs: arrout);
		for (int i = QL.Length - 1; i > skip; i--) {
			double QL_item = Math.Round(QL[i].v, digits: digits);
			double TU_item = Math.Round(arrout[0][i-period-1], digits);
			Assert.InRange(TU_item! - QL_item, -Math.Exp(-digits), Math.Exp(-digits));
		}
	}*/
	[Fact]
	public void CMO() {
		double[][] arrin = { inclose };
		double[][] arrout = { outdata };
		CMO_Series QL = new(bars.Close, period, useNaN: false);
		Tulip.Indicators.cmo.Run(inputs: arrin, options: new double[] { period }, outputs: arrout);
		for (int i = QL.Length - 1; i > skip; i--) {
			double QL_item = Math.Round(QL[i].v, digits: digits);
			double TU_item = Math.Round(arrout[0][i-period], digits);
			Assert.InRange(TU_item! - QL_item, -Math.Exp(-digits), Math.Exp(-digits));
		}
	}
}
<|MERGE_RESOLUTION|>--- conflicted
+++ resolved
@@ -112,10 +112,7 @@
 			Assert.InRange(TU_item! - QL_item, -Math.Exp(-digits), Math.Exp(-digits));
 		}
 	}
-<<<<<<< HEAD
-=======
 	/*
->>>>>>> 552eb2cf
 	[Fact]
 	public void DEMA() {
 		double[][] arrin = { inclose };
@@ -128,10 +125,7 @@
 			Assert.InRange(TU_item! - QL_item, -Math.Exp(-digits), Math.Exp(-digits));
 		}
 	}
-<<<<<<< HEAD
-=======
 	*/
->>>>>>> 552eb2cf
 	[Fact]
   public void EMA()
   {
@@ -200,4 +194,4 @@
 			Assert.InRange(TU_item! - QL_item, -Math.Exp(-digits), Math.Exp(-digits));
 		}
 	}
-}
+}