--- conflicted
+++ resolved
@@ -1,196 +1,191 @@
-# QuanTAlib - quantitative technical indicators for Quantower and other C#-based trading platorms
-
-[![Lines of Code](https://sonarcloud.io/api/project_badges/measure?project=mihakralj_QuanTAlib&metric=ncloc)](https://sonarcloud.io/summary/overall?id=mihakralj_QuanTAlib)
-[![Codacy grade](https://img.shields.io/codacy/grade/b1f9109222234c87bce45f1fd4c63aee?style=flat-square)](https://app.codacy.com/gh/mihakralj/QuanTAlib/dashboard)
-[![codecov](https://codecov.io/gh/mihakralj/QuanTAlib/branch/main/graph/badge.svg?style=flat-square&token=YNMJRGKMTJ?style=flat-square)](https://codecov.io/gh/mihakralj/QuanTAlib)
-[![Security Rating](https://sonarcloud.io/api/project_badges/measure?project=mihakralj_QuanTAlib&metric=security_rating)](https://sonarcloud.io/summary/new_code?id=mihakralj_QuanTAlib)
-[![CodeFactor](https://www.codefactor.io/repository/github/mihakralj/quantalib/badge/main)](https://www.codefactor.io/repository/github/mihakralj/quantalib/overview/main)
-
-[![Nuget](https://img.shields.io/nuget/v/QuanTAlib?style=flat-square)](https://www.nuget.org/packages/QuanTAlib/)
-![GitHub last commit](https://img.shields.io/github/last-commit/mihakralj/QuanTAlib)
-[![Nuget](https://img.shields.io/nuget/dt/QuanTAlib?style=flat-square)](https://www.nuget.org/packages/QuanTAlib/)
-[![GitHub watchers](https://img.shields.io/github/watchers/mihakralj/QuanTAlib?style=flat-square)](https://github.com/mihakralj/QuanTAlib/watchers)
-[![.NET7.0](https://img.shields.io/badge/.NET-7.0%20%7C%206.0%20%7C%204.8-blue?style=flat-square)](https://dotnet.microsoft.com/en-us/download/dotnet/7.0)
-
-Quantitative TA Library (**QuanTAlib**) is an easy-to-use C# library for quantitative technical analysis with base algorithms, charts, signals and strategies useful for trading securities with [Quantower](https://www.quantower.com/) and other C#-based trading platforms.
-
-**QuanTAlib** is written with some specific design criteria in mind - some reasons why there is '_yet another C# TA library_':
-
-- Written in native C# - no code conversion from TA-LIB or other imported/converted TA libraries
-- Supports both **historical data analysis** (working on bulk of historical arrays) and **real-time analysis** (adding one data item at the time without the need to re-calculate the whole history)
-- Calculate early data right - no hiding of incomplete calculations with NaN values (unless explicitly requested with useNan: true), data is as valid as mathematically possible from the first value
-- Usage of events - each data series is an event publisher, each indicator is a subscriber - this allows seamless data flow between indicators)
-- Seamlessly integrates with **Polyglot notebooks** (.NET Interactive) and used in Jupyter notebooks - see the examples and documentation.
-
-QuanTAlib does not focus on sources of OHLCV quotes. There are some basic data feeds available to use in learning and strategy exploration: `RND_Feed` and `GBM_Feed` for random data feed, `Yahoo_Feed` and `Alphavantage_Feed` for quick grab of basic daily data of US stock market.
-
-See [Getting Started](https://github.com/mihakralj/QuanTAlib/blob/main/Docs/getting_started.ipynb) .NET interactive notebook to get a feel how library works. Developers can use QuanTAlib in .NET interactive or in console apps, but the best usage of the library is withing C#-enabled trading platforms - see **QuanTower_Charts** folder for Quantower examples.
-
-## Coverage
-
-⭐= Calculation is validated against other TA libraries
-
-✔️= Calculation exists but has no cross-validation tests
-
-⛔= Not implemented (yet)
-
-| **BASIC TRANSFORMS** | **QuanTAlib** | **TA-LIB** | **Skender** | **Pandas TA** |
-|--|:--:|:--:|:--:|:--:|
-| ⭐ OC2 - (Open+Close)/2 |️ `.OC2` || CandlePart.OC2 ||
-| ⭐ HL2 - Median Price | `.HL2` | MEDPRICE | CandlePart.HL2 | hl2 |
-| ⭐ HLC3 - Typical Price | `.HLC3` | TYPPRICE | CandlePart.HLC3 | hlc3 |
-| ⭐ OHL3 - (Open+High+Low)/3 | `.OHL3` || CandlePart.OHL3 ||
-| ⭐ OHLC4 - Average Price | `.OHLC4` | AVGPRICE |️ CandlePart.OHLC4 | ohlc4 |
-| ⭐ HLCC4 - Weighted Price |  `.HLCC4` | WCLPRICE | CandlePart.HLCC4 ||
-| ⭐ MIDPOINT - Midpoint value | `MIDPOINT_Series` | MIDPOINT || midpoint |
-| ⭐ MIDPRICE - Midpoint price | `MIDPRICE_Series` | MIDPRICE || midprice |
-| ⭐ MAX - Max value | `MAX_Series` | MAX |||
-| ⭐ MIN - Min value | `MIN_Series` | MIN |||
-| ⭐ SUM - Summation | `SUM_Series` | SUM |||
-| ⭐ ADD - Addition | `ADD_Series` | ADD |||
-| ⭐ SUB - Subtraction | `SUB_Series` | SUB |||
-| ⭐ MUL - Multiplication | `MUL_Series` | MUL |||
-| ⭐ DIV - Division | `DIV_Series` | DIV |||
-|||||
-| **STATISTICS & NUMERICAL ANALYSIS** | **QuanTAlib** | **TA-LIB** | **Skender** | **Pandas TA** |
-| ⭐ BIAS - Bias | `BIAS_Series` ||| bias |
-| ⭐ CORR - Pearson's Correlation Coefficient | `CORR_Series` | CORREL | GetCorrelation ||
-| ⭐ COVAR - Covariance | `COVAR_Series` || GetCorrelation ||
-<<<<<<< HEAD
-| ⭐ ENTP - Entropy | `ENTP_Series` ||| entropy |
-| ⭐ KURT - Kurtosis | `KURT_Series` ||| kurtosis |
-=======
-| ⭐ ENTROPY - Entropy | `ENTROPY_Series` ||| entropy |
-| ⭐ KURTOSIS - Kurtosis | `KURT_Series` ||| kurtosis |
->>>>>>> cfa10c79
-| ⭐ LINREG - Linear Regression | `LINREG_Series` || GetSlope ||
-| ⭐ MAD - Mean Absolute Deviation | `MAD_Series` || GetSma | mad |
-| ⭐ MAPE - Mean Absolute Percent Error | `MAPE_Series` || GetSma ||
-| ⭐ MED - Median value | `MED_Series` ||| median |
-| ⭐ MSE - Mean Squared Error | `MSE_Series` || GetSma ||
-| ⛔ SKEW - Skewness |||| skew |
-| ⭐ SDEV - Standard Deviation (Volatility) | `SDEV_Series` | STDDEV | GetStdDev | stdev |
-| ⭐ SSDEV - Sample Standard Deviation | `SSDEV_Series` ||| stdev |
-| ✔️ SMAPE - Symmetric Mean Absolute Percent Error | `SMAPE_Series` ||||
-| ⭐ VAR - Population Variance | `VAR_Series` | VAR || variance |
-| ⭐ SVAR - Sample Variance | `SVAR_Series` ||| variance |
-| ⛔ QUANTILE - Quantile |||| quantile |
-| ✔️ WMAPE - Weighted Mean Absolute Percent Error | `WMAPE_Series` ||||
-| ⭐ ZSCORE - Number of standard deviations from mean | `ZSCORE_Series` || GetStdDev | zscore |
-||||||
-| **TREND INDICATORS & AVERAGES** | **QuanTAlib** | **TA-LIB** | **Skender** | **Pandas TA** |
-| ⛔ AFIRMA - Autoregressive Finite Impulse Response Moving Average |||||
-| ⭐ ALMA - Arnaud Legoux Moving Average | `ALMA_Series` || GetAlma | alma |
-| ⛔ ARIMA - Autoregressive Integrated Moving Average |||||
-| ⭐ DEMA - Double EMA Average | `DEMA_Series` | DEMA | GetDema | dema |
-| ⭐ EMA - Exponential Moving Average | `EMA_Series` | EMA | GetEma | ema |
-| ⛔ EPMA - Endpoint Moving Average ||| GetEpma ||
-| ⛔ FRAMA - Fractal Adaptive Moving Average |||||
-| ⛔ FWMA - Fibonacci's Weighted Moving Average |||| fwma |
-| ⛔ HILO - Gann High-Low Activator |||| hilo |
-| ✔️ HEMA - Hull/EMA Average | `HEMA_Series` ||||
-| ⛔ Hilbert Transform Instantaneous Trendline || HT_TRENDLINE | GetHtTrendline ||
-| ⭐ HMA - Hull  Moving Average | `HMA_Series` || GetHma | hma |
-| ⛔ HWMA - Holt-Winter Moving Average |||| hwma |
-| ✔️ JMA - Jurik Moving Average | `JMA_Series` ||| jma |
-| ⭐ KAMA - Kaufman's Adaptive Moving Average | `KAMA_Series` | KAMA | GetKama | kama |
-| ⛔ KDJ - KDJ Indicator (trend reversal) |||| kdj |
-| ⛔ LSMA - Least Squares Moving Average |||||
-| ⭐ MACD - Moving Average Convergence/Divergence | `MACD_Series` | MACD | GetMacd | macd |
-| ⛔ MAMA - MESA Adaptive Moving Average || MAMA | GetMama ||
-| ⛔ MCGD - McGinley Dynamic |||| mcgd |
-| ⛔ MMA - Modified Moving Average |||||
-| ⛔ PPMA - Pivot Point Moving Average |||||
-| ⛔ PWMA - Pascal's Weighted Moving Average |||| pwma |
-| ⭐ RMA - WildeR's Moving Average | `RMA_Series` ||| rma |
-| ⛔ SINWMA - Sine Weighted Moving Average |||| sinwma |
-| ⭐ SMA - Simple Moving Average | `SMA_Series` | SMA | GetSma | sma |
-| ⭐ SMMA - Smoothed Moving Average | `SMMA_Series` || GetSmma ||
-| ⛔ SSF - Ehler's Super Smoother Filter |||| ssf |
-| ⛔ SUPERTREND - Supertrend |||| supertrend |
-| ⛔ SWMA - Symmetric Weighted Moving Average |||| swma |
-| ⛔ T3 - Tillson T3 Moving Average || T3 | GetT3 | t3 |
-| ⭐ TEMA - Triple EMA Average | `TEMA_Series` | TEMA | GetTema | tema |
-| ⭐ TRIMA - Triangular Moving Average | `TRIMA_Series` | TRIMA || trima |
-| ⛔ TSF - Time Series Forecast || TSF |||
-| ⛔ VIDYA - Variable Index Dynamic Average |||| vidya |
-| ⛔ VORTEX - Vortex Indicator |||| vortex |
-| ⭐ WMA - Weighted Moving Average | `WMA_Series` | WMA | GetWma | wma |
-| ⭐ ZLEMA - Zero Lag EMA Average | `ZLEMA_Series` ||| zlma |
-||||||
-| **VOLATILITY INDICATORS** | **QuanTAlib** | **TA-LIB** | **Skender** | **Pandas TA** |
-| ⭐ ADL - Chaikin Accumulation Distribution Line | `ADL_Series` | AD | GetAdl | ad |
-| ⭐ ADOSC - Chaikin Accumulation Distribution Oscillator | `ADOSC_Series` | ADOSC| GetAdl | adosc |
-| ⭐ ATR - Average True Range | `ATR_Series` | ATR | GetAtr | atr |
-| ⭐ ATRP - Average True Range Percent | `ATRP_Series` || GetAtr ||
-| ⛔ BETA - Beta coefficient || BETA | GetBeta ||
-| ⭐ BBANDS - Bollinger Bands® | `BBANDS_Series` | BBANDS | GetBollingerBands ||
-| ⛔ CHAND - Chandelier Exit ||| GetChandelier ||
-| ⛔ CRSI - Connor RSI ||| GetConnorsRsi ||
-| ⛔ DON - Donchian Channels ||| GetDonchian ||
-| ⛔ FCB - Fractal Chaos Bands ||| GetFcb ||
-| ⛔ HV - Historical Volatility |||||
-| ⛔ ICH - Ichimoku ||| GetIchimoku ||
-| ⛔ KEL - Keltner Channels ||| GetKeltner ||
-| ⛔ NATR - Normalized Average True Range || NATR | GetAtr ||
-| ⛔ CHN - Price Channel Indicator |||||
-| ⭐ RSI - Relative Strength Index | `RSI_Series` | RSI | GetRsi | rsi |
-| ⛔ SAR - Parabolic Stop and Reverse || SAR | GetParabolicSar ||
-| ⛔ SRSI - Stochastic RSI || STOCHRSI | GetStochRsi ||
-| ⛔ STARC - Starc Bands |||||
-| ⭐ TR - True Range | `TR_Series` | TRANGE | GetTr | true_range |
-| ⛔ UI - Ulcer Index |||||
-| ⛔ VSTOP - Volatility Stop |||||
-||||||
-| **MOMENTUM INDICATORS & OSCILLATORS** | **QuanTAlib** | **TA-LIB** | **Skender** | **Pandas TA** |
-| ⛔ AC - Acceleration Oscillator |||||
-| ⛔ ADX - Average Directional Movement Index || ADX | GetAdx ||
-| ⛔ ADXR - Average Directional Movement Index Rating || ADXR | GetAdx ||
-| ⛔ AO - Awesome Oscillator ||| GetAwesome ||
-| ⛔ APO - Absolute Price Oscillator || APO |||
-| ⛔ AROON - Aroon oscillator || AROON | GetAroon ||
-| ⛔ BOP - Balance of Power || BOP | GetBop ||
-| ⭐ CCI - Commodity Channel Index | `CCI_Series` | CCI | GetCci ||
-| ⛔ CFO - Chande Forcast Oscillator |||||
-| ⛔ CMO - Chande Momentum Oscillator || CMO | GetCmo ||
-| ⛔ COG - Center of Gravity |||||
-| ⛔ COPPOCK - Coppock Curve |||||
-| ⛔ CTI - Ehler's Correlation Trend Indicator |||||
-| ⛔ DPO - Detrended Price Oscillator ||| GetDpo ||
-| ⛔ DMI - Directional Movement Index || DX | GetAdx ||
-| ⛔ EFI - Elder Ray's Force Index ||| GetElderRay ||
-| ⛔ GAT - Alligator oscillator ||| GetGator ||
-| ⛔ HURST - Hurst Exponent ||| GetHurst ||
-| ⛔ KRI - Kairi Relative Index |||||
-| ⛔ KVO - Klinger Volume Oscillator |||||
-| ⛔ MFI - Money Flow Index || MFI | GetMfi ||
-| ⛔ MOM - Momentum || MOM |||
-| ⛔ NVI - Negative Volume Index |||||
-| ⛔ PO - Price Oscillator |||||
-| ⛔ PPO - Percentage Price Oscillator || PPO |||
-| ⛔ PMO - Price Momentum Oscillator |||||
-| ⛔ PVI - Positive Volume Index |||||
-| ⛔ ROC - Rate of Change || MOM | GetRoc ||
-| ⛔ RVGI - Relative Vigor Index |||||
-| ⛔ SMI - Stochastic Momentum Index |||||
-| ⛔ STC - Schaff Trend Cycle |||||
-| ⛔ STOCH - Stochastic Oscillator || STOCH | GetStoch ||
-| ⛔ TRIX - 1-day ROC of TEMA || TRIX | GetTrix ||
-| ⛔ TSI - True Strength Index |||||
-| ⛔ UO - Ultimate Oscillator || ULTOSC | GetUltimate ||
-| ⛔ WILLR - Larry Williams' %R || WILLR | GetWilliamsR ||
-| ⛔ WGAT - Williams Alligator |||||
-||||||
-| **VOLUME INDICATORS** | **QuanTAlib** | **TA-LIB** | **Skender** | **Pandas TA** |
-| ⛔ AOBV - Archer On-Balance Volume |||||
-| ⛔ CMF - Chaikin Money Flow |||||
-| ⛔ EOM - Ease of Movement |||||
-| ⭐ OBV - On-Balance Volume | `OBV_Series` | OBV | GetObv ||
-| ⛔ PRS - Price Relative Strength ||||
-| ⛔ PVOL - Price-Volume |||||
-| ⛔ PVO - Percentage Volume Oscillator |||||
-| ⛔ PVR - Price Volume Rank |||||
-| ⛔ PVT - Price Volume Trend |||||
-| ⛔ VP - Volume Profile |||||
-| ⛔ VWAP - Volume Weighted Average Price |||||
-| ⛔ VWMA - Volume Weighted Moving Average |||||
+# QuanTAlib - quantitative technical indicators for Quantower and other C#-based trading platorms
+
+[![Lines of Code](https://sonarcloud.io/api/project_badges/measure?project=mihakralj_QuanTAlib&metric=ncloc)](https://sonarcloud.io/summary/overall?id=mihakralj_QuanTAlib)
+[![Codacy grade](https://img.shields.io/codacy/grade/b1f9109222234c87bce45f1fd4c63aee?style=flat-square)](https://app.codacy.com/gh/mihakralj/QuanTAlib/dashboard)
+[![codecov](https://codecov.io/gh/mihakralj/QuanTAlib/branch/main/graph/badge.svg?style=flat-square&token=YNMJRGKMTJ?style=flat-square)](https://codecov.io/gh/mihakralj/QuanTAlib)
+[![Security Rating](https://sonarcloud.io/api/project_badges/measure?project=mihakralj_QuanTAlib&metric=security_rating)](https://sonarcloud.io/summary/new_code?id=mihakralj_QuanTAlib)
+[![CodeFactor](https://www.codefactor.io/repository/github/mihakralj/quantalib/badge/main)](https://www.codefactor.io/repository/github/mihakralj/quantalib/overview/main)
+
+[![Nuget](https://img.shields.io/nuget/v/QuanTAlib?style=flat-square)](https://www.nuget.org/packages/QuanTAlib/)
+![GitHub last commit](https://img.shields.io/github/last-commit/mihakralj/QuanTAlib)
+[![Nuget](https://img.shields.io/nuget/dt/QuanTAlib?style=flat-square)](https://www.nuget.org/packages/QuanTAlib/)
+[![GitHub watchers](https://img.shields.io/github/watchers/mihakralj/QuanTAlib?style=flat-square)](https://github.com/mihakralj/QuanTAlib/watchers)
+[![.NET7.0](https://img.shields.io/badge/.NET-7.0%20%7C%206.0%20%7C%204.8-blue?style=flat-square)](https://dotnet.microsoft.com/en-us/download/dotnet/7.0)
+
+Quantitative TA Library (**QuanTAlib**) is an easy-to-use C# library for quantitative technical analysis with base algorithms, charts, signals and strategies useful for trading securities with [Quantower](https://www.quantower.com/) and other C#-based trading platforms.
+
+**QuanTAlib** is written with some specific design criteria in mind - some reasons why there is '_yet another C# TA library_':
+
+- Written in native C# - no code conversion from TA-LIB or other imported/converted TA libraries
+- Supports both **historical data analysis** (working on bulk of historical arrays) and **real-time analysis** (adding one data item at the time without the need to re-calculate the whole history)
+- Calculate early data right - no hiding of incomplete calculations with NaN values (unless explicitly requested with useNan: true), data is as valid as mathematically possible from the first value
+- Usage of events - each data series is an event publisher, each indicator is a subscriber - this allows seamless data flow between indicators)
+- Seamlessly integrates with **Polyglot notebooks** (.NET Interactive) and used in Jupyter notebooks - see the examples and documentation.
+
+QuanTAlib does not focus on sources of OHLCV quotes. There are some basic data feeds available to use in learning and strategy exploration: `RND_Feed` and `GBM_Feed` for random data feed, `Yahoo_Feed` and `Alphavantage_Feed` for quick grab of basic daily data of US stock market.
+
+See [Getting Started](https://github.com/mihakralj/QuanTAlib/blob/main/Docs/getting_started.ipynb) .NET interactive notebook to get a feel how library works. Developers can use QuanTAlib in .NET interactive or in console apps, but the best usage of the library is withing C#-enabled trading platforms - see **QuanTower_Charts** folder for Quantower examples.
+
+## Coverage
+
+⭐= Calculation is validated against other TA libraries
+
+✔️= Calculation exists but has no cross-validation tests
+
+⛔= Not implemented (yet)
+
+| **BASIC TRANSFORMS** | **QuanTAlib** | **TA-LIB** | **Skender** | **Pandas TA** |
+|--|:--:|:--:|:--:|:--:|
+| ⭐ OC2 - (Open+Close)/2 |️ `.OC2` || CandlePart.OC2 ||
+| ⭐ HL2 - Median Price | `.HL2` | MEDPRICE | CandlePart.HL2 | hl2 |
+| ⭐ HLC3 - Typical Price | `.HLC3` | TYPPRICE | CandlePart.HLC3 | hlc3 |
+| ⭐ OHL3 - (Open+High+Low)/3 | `.OHL3` || CandlePart.OHL3 ||
+| ⭐ OHLC4 - Average Price | `.OHLC4` | AVGPRICE |️ CandlePart.OHLC4 | ohlc4 |
+| ⭐ HLCC4 - Weighted Price |  `.HLCC4` | WCLPRICE | CandlePart.HLCC4 ||
+| ⭐ MIDPOINT - Midpoint value | `MIDPOINT_Series` | MIDPOINT || midpoint |
+| ⭐ MIDPRICE - Midpoint price | `MIDPRICE_Series` | MIDPRICE || midprice |
+| ⭐ MAX - Max value | `MAX_Series` | MAX |||
+| ⭐ MIN - Min value | `MIN_Series` | MIN |||
+| ⭐ SUM - Summation | `SUM_Series` | SUM |||
+| ⭐ ADD - Addition | `ADD_Series` | ADD |||
+| ⭐ SUB - Subtraction | `SUB_Series` | SUB |||
+| ⭐ MUL - Multiplication | `MUL_Series` | MUL |||
+| ⭐ DIV - Division | `DIV_Series` | DIV |||
+|||||
+| **STATISTICS & NUMERICAL ANALYSIS** | **QuanTAlib** | **TA-LIB** | **Skender** | **Pandas TA** |
+| ⭐ BIAS - Bias | `BIAS_Series` ||| bias |
+| ⭐ CORR - Pearson's Correlation Coefficient | `CORR_Series` | CORREL | GetCorrelation ||
+| ⭐ COVAR - Covariance | `COVAR_Series` || GetCorrelation ||
+| ⭐ ENTROPY - Entropy | `ENTROPY_Series` ||| entropy |
+| ⭐ KURTOSIS - Kurtosis | `KURT_Series` ||| kurtosis |
+| ⭐ LINREG - Linear Regression | `LINREG_Series` || GetSlope ||
+| ⭐ MAD - Mean Absolute Deviation | `MAD_Series` || GetSma | mad |
+| ⭐ MAPE - Mean Absolute Percent Error | `MAPE_Series` || GetSma ||
+| ⭐ MED - Median value | `MED_Series` ||| median |
+| ⭐ MSE - Mean Squared Error | `MSE_Series` || GetSma ||
+| ⛔ SKEW - Skewness |||| skew |
+| ⭐ SDEV - Standard Deviation (Volatility) | `SDEV_Series` | STDDEV | GetStdDev | stdev |
+| ⭐ SSDEV - Sample Standard Deviation | `SSDEV_Series` ||| stdev |
+| ✔️ SMAPE - Symmetric Mean Absolute Percent Error | `SMAPE_Series` ||||
+| ⭐ VAR - Population Variance | `VAR_Series` | VAR || variance |
+| ⭐ SVAR - Sample Variance | `SVAR_Series` ||| variance |
+| ⛔ QUANTILE - Quantile |||| quantile |
+| ✔️ WMAPE - Weighted Mean Absolute Percent Error | `WMAPE_Series` ||||
+| ⭐ ZSCORE - Number of standard deviations from mean | `ZSCORE_Series` || GetStdDev | zscore |
+||||||
+| **TREND INDICATORS & AVERAGES** | **QuanTAlib** | **TA-LIB** | **Skender** | **Pandas TA** |
+| ⛔ AFIRMA - Autoregressive Finite Impulse Response Moving Average |||||
+| ⭐ ALMA - Arnaud Legoux Moving Average | `ALMA_Series` || GetAlma | alma |
+| ⛔ ARIMA - Autoregressive Integrated Moving Average |||||
+| ⭐ DEMA - Double EMA Average | `DEMA_Series` | DEMA | GetDema | dema |
+| ⭐ EMA - Exponential Moving Average | `EMA_Series` | EMA | GetEma | ema |
+| ⛔ EPMA - Endpoint Moving Average ||| GetEpma ||
+| ⛔ FRAMA - Fractal Adaptive Moving Average |||||
+| ⛔ FWMA - Fibonacci's Weighted Moving Average |||| fwma |
+| ⛔ HILO - Gann High-Low Activator |||| hilo |
+| ✔️ HEMA - Hull/EMA Average | `HEMA_Series` ||||
+| ⛔ Hilbert Transform Instantaneous Trendline || HT_TRENDLINE | GetHtTrendline ||
+| ⭐ HMA - Hull  Moving Average | `HMA_Series` || GetHma | hma |
+| ⛔ HWMA - Holt-Winter Moving Average |||| hwma |
+| ✔️ JMA - Jurik Moving Average | `JMA_Series` ||| jma |
+| ⭐ KAMA - Kaufman's Adaptive Moving Average | `KAMA_Series` | KAMA | GetKama | kama |
+| ⛔ KDJ - KDJ Indicator (trend reversal) |||| kdj |
+| ⛔ LSMA - Least Squares Moving Average |||||
+| ⭐ MACD - Moving Average Convergence/Divergence | `MACD_Series` | MACD | GetMacd | macd |
+| ⛔ MAMA - MESA Adaptive Moving Average || MAMA | GetMama ||
+| ⛔ MCGD - McGinley Dynamic |||| mcgd |
+| ⛔ MMA - Modified Moving Average |||||
+| ⛔ PPMA - Pivot Point Moving Average |||||
+| ⛔ PWMA - Pascal's Weighted Moving Average |||| pwma |
+| ⭐ RMA - WildeR's Moving Average | `RMA_Series` ||| rma |
+| ⛔ SINWMA - Sine Weighted Moving Average |||| sinwma |
+| ⭐ SMA - Simple Moving Average | `SMA_Series` | SMA | GetSma | sma |
+| ⭐ SMMA - Smoothed Moving Average | `SMMA_Series` || GetSmma ||
+| ⛔ SSF - Ehler's Super Smoother Filter |||| ssf |
+| ⛔ SUPERTREND - Supertrend |||| supertrend |
+| ⛔ SWMA - Symmetric Weighted Moving Average |||| swma |
+| ⛔ T3 - Tillson T3 Moving Average || T3 | GetT3 | t3 |
+| ⭐ TEMA - Triple EMA Average | `TEMA_Series` | TEMA | GetTema | tema |
+| ⭐ TRIMA - Triangular Moving Average | `TRIMA_Series` | TRIMA || trima |
+| ⛔ TSF - Time Series Forecast || TSF |||
+| ⛔ VIDYA - Variable Index Dynamic Average |||| vidya |
+| ⛔ VORTEX - Vortex Indicator |||| vortex |
+| ⭐ WMA - Weighted Moving Average | `WMA_Series` | WMA | GetWma | wma |
+| ⭐ ZLEMA - Zero Lag EMA Average | `ZLEMA_Series` ||| zlma |
+||||||
+| **VOLATILITY INDICATORS** | **QuanTAlib** | **TA-LIB** | **Skender** | **Pandas TA** |
+| ⭐ ADL - Chaikin Accumulation Distribution Line | `ADL_Series` | AD | GetAdl | ad |
+| ⭐ ADOSC - Chaikin Accumulation Distribution Oscillator | `ADOSC_Series` | ADOSC| GetAdl | adosc |
+| ⭐ ATR - Average True Range | `ATR_Series` | ATR | GetAtr | atr |
+| ⭐ ATRP - Average True Range Percent | `ATRP_Series` || GetAtr ||
+| ⛔ BETA - Beta coefficient || BETA | GetBeta ||
+| ⭐ BBANDS - Bollinger Bands® | `BBANDS_Series` | BBANDS | GetBollingerBands ||
+| ⛔ CHAND - Chandelier Exit ||| GetChandelier ||
+| ⛔ CRSI - Connor RSI ||| GetConnorsRsi ||
+| ⛔ DON - Donchian Channels ||| GetDonchian ||
+| ⛔ FCB - Fractal Chaos Bands ||| GetFcb ||
+| ⛔ HV - Historical Volatility |||||
+| ⛔ ICH - Ichimoku ||| GetIchimoku ||
+| ⛔ KEL - Keltner Channels ||| GetKeltner ||
+| ⛔ NATR - Normalized Average True Range || NATR | GetAtr ||
+| ⛔ CHN - Price Channel Indicator |||||
+| ⭐ RSI - Relative Strength Index | `RSI_Series` | RSI | GetRsi | rsi |
+| ⛔ SAR - Parabolic Stop and Reverse || SAR | GetParabolicSar ||
+| ⛔ SRSI - Stochastic RSI || STOCHRSI | GetStochRsi ||
+| ⛔ STARC - Starc Bands |||||
+| ⭐ TR - True Range | `TR_Series` | TRANGE | GetTr | true_range |
+| ⛔ UI - Ulcer Index |||||
+| ⛔ VSTOP - Volatility Stop |||||
+||||||
+| **MOMENTUM INDICATORS & OSCILLATORS** | **QuanTAlib** | **TA-LIB** | **Skender** | **Pandas TA** |
+| ⛔ AC - Acceleration Oscillator |||||
+| ⛔ ADX - Average Directional Movement Index || ADX | GetAdx ||
+| ⛔ ADXR - Average Directional Movement Index Rating || ADXR | GetAdx ||
+| ⛔ AO - Awesome Oscillator ||| GetAwesome ||
+| ⛔ APO - Absolute Price Oscillator || APO |||
+| ⛔ AROON - Aroon oscillator || AROON | GetAroon ||
+| ⛔ BOP - Balance of Power || BOP | GetBop ||
+| ⭐ CCI - Commodity Channel Index | `CCI_Series` | CCI | GetCci ||
+| ⛔ CFO - Chande Forcast Oscillator |||||
+| ⛔ CMO - Chande Momentum Oscillator || CMO | GetCmo ||
+| ⛔ COG - Center of Gravity |||||
+| ⛔ COPPOCK - Coppock Curve |||||
+| ⛔ CTI - Ehler's Correlation Trend Indicator |||||
+| ⛔ DPO - Detrended Price Oscillator ||| GetDpo ||
+| ⛔ DMI - Directional Movement Index || DX | GetAdx ||
+| ⛔ EFI - Elder Ray's Force Index ||| GetElderRay ||
+| ⛔ GAT - Alligator oscillator ||| GetGator ||
+| ⛔ HURST - Hurst Exponent ||| GetHurst ||
+| ⛔ KRI - Kairi Relative Index |||||
+| ⛔ KVO - Klinger Volume Oscillator |||||
+| ⛔ MFI - Money Flow Index || MFI | GetMfi ||
+| ⛔ MOM - Momentum || MOM |||
+| ⛔ NVI - Negative Volume Index |||||
+| ⛔ PO - Price Oscillator |||||
+| ⛔ PPO - Percentage Price Oscillator || PPO |||
+| ⛔ PMO - Price Momentum Oscillator |||||
+| ⛔ PVI - Positive Volume Index |||||
+| ⛔ ROC - Rate of Change || MOM | GetRoc ||
+| ⛔ RVGI - Relative Vigor Index |||||
+| ⛔ SMI - Stochastic Momentum Index |||||
+| ⛔ STC - Schaff Trend Cycle |||||
+| ⛔ STOCH - Stochastic Oscillator || STOCH | GetStoch ||
+| ⛔ TRIX - 1-day ROC of TEMA || TRIX | GetTrix ||
+| ⛔ TSI - True Strength Index |||||
+| ⛔ UO - Ultimate Oscillator || ULTOSC | GetUltimate ||
+| ⛔ WILLR - Larry Williams' %R || WILLR | GetWilliamsR ||
+| ⛔ WGAT - Williams Alligator |||||
+||||||
+| **VOLUME INDICATORS** | **QuanTAlib** | **TA-LIB** | **Skender** | **Pandas TA** |
+| ⛔ AOBV - Archer On-Balance Volume |||||
+| ⛔ CMF - Chaikin Money Flow |||||
+| ⛔ EOM - Ease of Movement |||||
+| ⭐ OBV - On-Balance Volume | `OBV_Series` | OBV | GetObv ||
+| ⛔ PRS - Price Relative Strength ||||
+| ⛔ PVOL - Price-Volume |||||
+| ⛔ PVO - Percentage Volume Oscillator |||||
+| ⛔ PVR - Price Volume Rank |||||
+| ⛔ PVT - Price Volume Trend |||||
+| ⛔ VP - Volume Profile |||||
+| ⛔ VWAP - Volume Weighted Average Price |||||
+| ⛔ VWMA - Volume Weighted Moving Average |||||